#![allow(deprecated)]

#[cfg(feature = "async-std-comp")]
use super::async_std;
use super::ConnectionLike;
use super::{setup_connection, AsyncStream, RedisRuntime};
use crate::cmd::{cmd, Cmd};
use crate::connection::{
    resp2_is_pub_sub_state_cleared, resp3_is_pub_sub_state_cleared, ConnectionAddr, ConnectionInfo,
    Msg, RedisConnectionInfo,
};
#[cfg(any(feature = "tokio-comp", feature = "async-std-comp"))]
use crate::parser::ValueCodec;
use crate::types::{ErrorKind, FromRedisValue, RedisError, RedisFuture, RedisResult, Value};
use crate::{from_owned_redis_value, ProtocolVersion, ToRedisArgs};
#[cfg(all(not(feature = "tokio-comp"), feature = "async-std-comp"))]
use ::async_std::net::ToSocketAddrs;
use ::tokio::io::{AsyncRead, AsyncWrite, AsyncWriteExt};
#[cfg(feature = "tokio-comp")]
use ::tokio::net::lookup_host;
use combine::{parser::combinator::AnySendSyncPartialState, stream::PointerOffset};
use futures_util::future::select_ok;
use futures_util::{
    future::FutureExt,
    stream::{Stream, StreamExt},
};
use std::net::{IpAddr, SocketAddr};
use std::pin::Pin;
#[cfg(any(feature = "tokio-comp", feature = "async-std-comp"))]
use tokio_util::codec::Decoder;

/// Represents a stateful redis TCP connection.
#[deprecated(note = "aio::Connection is deprecated. Use aio::MultiplexedConnection instead.")]
pub struct Connection<C = Pin<Box<dyn AsyncStream + Send + Sync>>> {
    con: C,
    buf: Vec<u8>,
    decoder: combine::stream::Decoder<AnySendSyncPartialState, PointerOffset<[u8]>>,
    db: i64,

    // Flag indicating whether the connection was left in the PubSub state after dropping `PubSub`.
    //
    // This flag is checked when attempting to send a command, and if it's raised, we attempt to
    // exit the pubsub state before executing the new request.
    pubsub: bool,

    // Field indicating which protocol to use for server communications.
    protocol: ProtocolVersion,
}

fn assert_sync<T: Sync>() {}

#[allow(unused)]
fn test() {
    assert_sync::<Connection>();
}

impl<C> Connection<C> {
    pub(crate) fn map<D>(self, f: impl FnOnce(C) -> D) -> Connection<D> {
        let Self {
            con,
            buf,
            decoder,
            db,
            pubsub,
            protocol,
        } = self;
        Connection {
            con: f(con),
            buf,
            decoder,
            db,
            pubsub,
            protocol,
        }
    }
}

impl<C> Connection<C>
where
    C: Unpin + AsyncRead + AsyncWrite + Send,
{
    /// Constructs a new `Connection` out of a `AsyncRead + AsyncWrite` object
    /// and a `RedisConnectionInfo`
    pub async fn new(connection_info: &RedisConnectionInfo, con: C) -> RedisResult<Self> {
        let mut rv = Connection {
            con,
            buf: Vec::new(),
            decoder: combine::stream::Decoder::new(),
            db: connection_info.db,
            pubsub: false,
            protocol: connection_info.protocol,
        };
        setup_connection(connection_info, &mut rv).await?;
        Ok(rv)
    }

    /// Converts this [`Connection`] into [`PubSub`].
    pub fn into_pubsub(self) -> PubSub<C> {
        PubSub::new(self)
    }

    /// Converts this [`Connection`] into [`Monitor`]
    pub fn into_monitor(self) -> Monitor<C> {
        Monitor::new(self)
    }

    /// Fetches a single response from the connection.
    async fn read_response(&mut self) -> RedisResult<Value> {
        crate::parser::parse_redis_value_async(&mut self.decoder, &mut self.con).await
    }

    /// Brings [`Connection`] out of `PubSub` mode.
    ///
    /// This will unsubscribe this [`Connection`] from all subscriptions.
    ///
    /// If this function returns error then on all command send tries will be performed attempt
    /// to exit from `PubSub` mode until it will be successful.
    async fn exit_pubsub(&mut self) -> RedisResult<()> {
        let res = self.clear_active_subscriptions().await;
        if res.is_ok() {
            self.pubsub = false;
        } else {
            // Raise the pubsub flag to indicate the connection is "stuck" in that state.
            self.pubsub = true;
        }

        res
    }

    /// Get the inner connection out of a PubSub
    ///
    /// Any active subscriptions are unsubscribed. In the event of an error, the connection is
    /// dropped.
    async fn clear_active_subscriptions(&mut self) -> RedisResult<()> {
        // Responses to unsubscribe commands return in a 3-tuple with values
        // ("unsubscribe" or "punsubscribe", name of subscription removed, count of remaining subs).
        // The "count of remaining subs" includes both pattern subscriptions and non pattern
        // subscriptions. Thus, to accurately drain all unsubscribe messages received from the
        // server, both commands need to be executed at once.
        {
            // Prepare both unsubscribe commands
            let unsubscribe = crate::Pipeline::new()
                .add_command(cmd("UNSUBSCRIBE"))
                .add_command(cmd("PUNSUBSCRIBE"))
                .get_packed_pipeline();

            // Execute commands
            self.con.write_all(&unsubscribe).await?;
        }

        // Receive responses
        //
        // There will be at minimum two responses - 1 for each of punsubscribe and unsubscribe
        // commands. There may be more responses if there are active subscriptions. In this case,
        // messages are received until the _subscription count_ in the responses reach zero.
        let mut received_unsub = false;
        let mut received_punsub = false;
<<<<<<< HEAD
        if self.protocol == ProtocolVersion::RESP3 {
=======
        if self.protocol != ProtocolVersion::RESP2 {
>>>>>>> 52ed0bad
            while let Value::Push { kind, data } =
                from_owned_redis_value(self.read_response().await?)?
            {
                if data.len() >= 2 {
                    if let Value::Int(num) = data[1] {
                        if resp3_is_pub_sub_state_cleared(
                            &mut received_unsub,
                            &mut received_punsub,
                            &kind,
                            num as isize,
                        ) {
                            break;
                        }
                    }
                }
            }
        } else {
            loop {
                let res: (Vec<u8>, (), isize) =
                    from_owned_redis_value(self.read_response().await?)?;
                if resp2_is_pub_sub_state_cleared(
                    &mut received_unsub,
                    &mut received_punsub,
                    &res.0,
                    res.2,
                ) {
                    break;
                }
            }
        }

        // Finally, the connection is back in its normal state since all subscriptions were
        // cancelled *and* all unsubscribe messages were received.
        Ok(())
    }
}

#[cfg(feature = "async-std-comp")]
#[cfg_attr(docsrs, doc(cfg(feature = "async-std-comp")))]
impl<C> Connection<async_std::AsyncStdWrapped<C>>
where
    C: Unpin + ::async_std::io::Read + ::async_std::io::Write + Send,
{
    /// Constructs a new `Connection` out of a `async_std::io::AsyncRead + async_std::io::AsyncWrite` object
    /// and a `RedisConnectionInfo`
    pub async fn new_async_std(connection_info: &RedisConnectionInfo, con: C) -> RedisResult<Self> {
        Connection::new(connection_info, async_std::AsyncStdWrapped::new(con)).await
    }
}

pub(crate) async fn connect<C>(
    connection_info: &ConnectionInfo,
    socket_addr: Option<SocketAddr>,
) -> RedisResult<Connection<C>>
where
    C: Unpin + RedisRuntime + AsyncRead + AsyncWrite + Send,
{
    let (con, _ip) = connect_simple::<C>(connection_info, socket_addr).await?;
    Connection::new(&connection_info.redis, con).await
}

impl<C> ConnectionLike for Connection<C>
where
    C: Unpin + AsyncRead + AsyncWrite + Send,
{
    fn req_packed_command<'a>(&'a mut self, cmd: &'a Cmd) -> RedisFuture<'a, Value> {
        (async move {
            if self.pubsub {
                self.exit_pubsub().await?;
            }
            self.buf.clear();
            cmd.write_packed_command(&mut self.buf);
            self.con.write_all(&self.buf).await?;
            if cmd.is_no_response() {
                return Ok(Value::Nil);
            }
            loop {
                match self.read_response().await? {
<<<<<<< HEAD
                    Value::Push { .. } => {
                        //self.execute_push_message(kind, data) //TODO
                    }
=======
                    Value::Push { .. } => continue,
>>>>>>> 52ed0bad
                    val => return Ok(val),
                }
            }
        })
        .boxed()
    }

    fn req_packed_commands<'a>(
        &'a mut self,
        cmd: &'a crate::Pipeline,
        offset: usize,
        count: usize,
    ) -> RedisFuture<'a, Vec<Value>> {
        (async move {
            if self.pubsub {
                self.exit_pubsub().await?;
            }

            self.buf.clear();
            cmd.write_packed_pipeline(&mut self.buf);
            self.con.write_all(&self.buf).await?;

            let mut first_err = None;

            for _ in 0..offset {
                let response = self.read_response().await;
                if let Err(err) = response {
                    if first_err.is_none() {
                        first_err = Some(err);
                    }
                }
            }

            let mut rv = Vec::with_capacity(count);
            let mut count = count;
            let mut idx = 0;
            while idx < count {
                let response = self.read_response().await;
                match response {
                    Ok(item) => {
                        // RESP3 can insert push data between command replies
                        if let Value::Push { .. } = item {
                            // if that is the case we have to extend the loop and handle push data
                            count += 1;
<<<<<<< HEAD
                            // self.execute_push_message(kind, data); //TODO
=======
>>>>>>> 52ed0bad
                        } else {
                            rv.push(item);
                        }
                    }
                    Err(err) => {
                        if first_err.is_none() {
                            first_err = Some(err);
                        }
                    }
                }
                idx += 1;
            }

            if let Some(err) = first_err {
                Err(err)
            } else {
                Ok(rv)
            }
        })
        .boxed()
    }

    fn get_db(&self) -> i64 {
        self.db
    }
}

/// Represents a `PubSub` connection.
pub struct PubSub<C = Pin<Box<dyn AsyncStream + Send + Sync>>>(Connection<C>);

/// Represents a `Monitor` connection.
pub struct Monitor<C = Pin<Box<dyn AsyncStream + Send + Sync>>>(Connection<C>);

impl<C> PubSub<C>
where
    C: Unpin + AsyncRead + AsyncWrite + Send,
{
    fn new(con: Connection<C>) -> Self {
        Self(con)
    }

    /// Subscribes to a new channel.
    pub async fn subscribe<T: ToRedisArgs>(&mut self, channel: T) -> RedisResult<()> {
        let mut cmd = cmd("SUBSCRIBE");
        cmd.arg(channel);
<<<<<<< HEAD
        if self.0.protocol == ProtocolVersion::RESP3 {
=======
        if self.0.protocol != ProtocolVersion::RESP2 {
>>>>>>> 52ed0bad
            cmd.set_no_response(true);
        }
        cmd.query_async(&mut self.0).await
    }

    /// Subscribes to a new channel with a pattern.
    pub async fn psubscribe<T: ToRedisArgs>(&mut self, pchannel: T) -> RedisResult<()> {
        let mut cmd = cmd("PSUBSCRIBE");
        cmd.arg(pchannel);
<<<<<<< HEAD
        if self.0.protocol == ProtocolVersion::RESP3 {
=======
        if self.0.protocol != ProtocolVersion::RESP2 {
>>>>>>> 52ed0bad
            cmd.set_no_response(true);
        }
        cmd.query_async(&mut self.0).await
    }

    /// Unsubscribes from a channel.
    pub async fn unsubscribe<T: ToRedisArgs>(&mut self, channel: T) -> RedisResult<()> {
        let mut cmd = cmd("UNSUBSCRIBE");
        cmd.arg(channel);
<<<<<<< HEAD
        if self.0.protocol == ProtocolVersion::RESP3 {
=======
        if self.0.protocol != ProtocolVersion::RESP2 {
>>>>>>> 52ed0bad
            cmd.set_no_response(true);
        }
        cmd.query_async(&mut self.0).await
    }

    /// Unsubscribes from a channel with a pattern.
    pub async fn punsubscribe<T: ToRedisArgs>(&mut self, pchannel: T) -> RedisResult<()> {
        let mut cmd = cmd("PUNSUBSCRIBE");
        cmd.arg(pchannel);
<<<<<<< HEAD
        if self.0.protocol == ProtocolVersion::RESP3 {
=======
        if self.0.protocol != ProtocolVersion::RESP2 {
>>>>>>> 52ed0bad
            cmd.set_no_response(true);
        }
        cmd.query_async(&mut self.0).await
    }

    /// Returns [`Stream`] of [`Msg`]s from this [`PubSub`]s subscriptions.
    ///
    /// The message itself is still generic and can be converted into an appropriate type through
    /// the helper methods on it.
    pub fn on_message(&mut self) -> impl Stream<Item = Msg> + '_ {
        ValueCodec::default()
            .framed(&mut self.0.con)
            .filter_map(|msg| Box::pin(async move { Msg::from_value(&msg.ok()?.ok()?) }))
    }

    /// Returns [`Stream`] of [`Msg`]s from this [`PubSub`]s subscriptions consuming it.
    ///
    /// The message itself is still generic and can be converted into an appropriate type through
    /// the helper methods on it.
    /// This can be useful in cases where the stream needs to be returned or held by something other
    /// than the [`PubSub`].
    pub fn into_on_message(self) -> impl Stream<Item = Msg> {
        ValueCodec::default()
            .framed(self.0.con)
            .filter_map(|msg| Box::pin(async move { Msg::from_value(&msg.ok()?.ok()?) }))
    }

    /// Exits from `PubSub` mode and converts [`PubSub`] into [`Connection`].
    #[deprecated(note = "aio::Connection is deprecated")]
    pub async fn into_connection(mut self) -> Connection<C> {
        self.0.exit_pubsub().await.ok();

        self.0
    }
}

impl<C> Monitor<C>
where
    C: Unpin + AsyncRead + AsyncWrite + Send,
{
    /// Create a [`Monitor`] from a [`Connection`]
    pub fn new(con: Connection<C>) -> Self {
        Self(con)
    }

    /// Deliver the MONITOR command to this [`Monitor`]ing wrapper.
    pub async fn monitor(&mut self) -> RedisResult<()> {
        cmd("MONITOR").query_async(&mut self.0).await
    }

    /// Returns [`Stream`] of [`FromRedisValue`] values from this [`Monitor`]ing connection
    pub fn on_message<T: FromRedisValue>(&mut self) -> impl Stream<Item = T> + '_ {
        ValueCodec::default()
            .framed(&mut self.0.con)
            .filter_map(|value| {
                Box::pin(async move { T::from_owned_redis_value(value.ok()?.ok()?).ok() })
            })
    }

    /// Returns [`Stream`] of [`FromRedisValue`] values from this [`Monitor`]ing connection
    pub fn into_on_message<T: FromRedisValue>(self) -> impl Stream<Item = T> {
        ValueCodec::default()
            .framed(self.0.con)
            .filter_map(|value| {
                Box::pin(async move { T::from_owned_redis_value(value.ok()?.ok()?).ok() })
            })
    }
}

pub(crate) async fn get_socket_addrs(
    host: &str,
    port: u16,
) -> RedisResult<impl Iterator<Item = SocketAddr> + Send + '_> {
    #[cfg(feature = "tokio-comp")]
    let socket_addrs = lookup_host((host, port)).await?;
    #[cfg(all(not(feature = "tokio-comp"), feature = "async-std-comp"))]
    let socket_addrs = (host, port).to_socket_addrs().await?;

    let mut socket_addrs = socket_addrs.peekable();
    match socket_addrs.peek() {
        Some(_) => Ok(socket_addrs),
        None => Err(RedisError::from((
            ErrorKind::InvalidClientConfig,
            "No address found for host",
        ))),
    }
}

pub(crate) async fn connect_simple<T: RedisRuntime>(
    connection_info: &ConnectionInfo,
    _socket_addr: Option<SocketAddr>,
) -> RedisResult<(T, Option<IpAddr>)> {
    Ok(match connection_info.addr {
        ConnectionAddr::Tcp(ref host, port) => {
            let socket_addrs = get_socket_addrs(host, port).await?;
            select_ok(socket_addrs.map(|socket_addr| {
                Box::pin(async move {
                    Ok::<_, RedisError>((
                        <T>::connect_tcp(socket_addr).await?,
                        Some(socket_addr.ip()),
                    ))
                })
            }))
            .await?
            .0
        }

        #[cfg(any(feature = "tls-native-tls", feature = "tls-rustls"))]
        ConnectionAddr::TcpTls {
            ref host,
            port,
            insecure,
            ref tls_params,
        } => {
            if let Some(socket_addr) = _socket_addr {
                return Ok::<_, RedisError>((
                    <T>::connect_tcp_tls(host, socket_addr, insecure, tls_params).await?,
                    Some(socket_addr.ip()),
                ));
            }
            let socket_addrs = get_socket_addrs(host, port).await?;
            select_ok(socket_addrs.map(|socket_addr| {
                Box::pin(async move {
                    Ok::<_, RedisError>((
                        <T>::connect_tcp_tls(host, socket_addr, insecure, tls_params).await?,
                        Some(socket_addr.ip()),
                    ))
                })
            }))
            .await?
            .0
        }

        #[cfg(not(any(feature = "tls-native-tls", feature = "tls-rustls")))]
        ConnectionAddr::TcpTls { .. } => {
            fail!((
                ErrorKind::InvalidClientConfig,
                "Cannot connect to TCP with TLS without the tls feature"
            ));
        }

        #[cfg(unix)]
        ConnectionAddr::Unix(ref path) => (<T>::connect_unix(path).await?, None),

        #[cfg(not(unix))]
        ConnectionAddr::Unix(_) => {
            return Err(RedisError::from((
                ErrorKind::InvalidClientConfig,
                "Cannot connect to unix sockets \
                 on this platform",
            )))
        }
    })
}<|MERGE_RESOLUTION|>--- conflicted
+++ resolved
@@ -155,11 +155,7 @@
         // messages are received until the _subscription count_ in the responses reach zero.
         let mut received_unsub = false;
         let mut received_punsub = false;
-<<<<<<< HEAD
-        if self.protocol == ProtocolVersion::RESP3 {
-=======
         if self.protocol != ProtocolVersion::RESP2 {
->>>>>>> 52ed0bad
             while let Value::Push { kind, data } =
                 from_owned_redis_value(self.read_response().await?)?
             {
@@ -238,13 +234,7 @@
             }
             loop {
                 match self.read_response().await? {
-<<<<<<< HEAD
-                    Value::Push { .. } => {
-                        //self.execute_push_message(kind, data) //TODO
-                    }
-=======
                     Value::Push { .. } => continue,
->>>>>>> 52ed0bad
                     val => return Ok(val),
                 }
             }
@@ -289,10 +279,6 @@
                         if let Value::Push { .. } = item {
                             // if that is the case we have to extend the loop and handle push data
                             count += 1;
-<<<<<<< HEAD
-                            // self.execute_push_message(kind, data); //TODO
-=======
->>>>>>> 52ed0bad
                         } else {
                             rv.push(item);
                         }
@@ -338,11 +324,7 @@
     pub async fn subscribe<T: ToRedisArgs>(&mut self, channel: T) -> RedisResult<()> {
         let mut cmd = cmd("SUBSCRIBE");
         cmd.arg(channel);
-<<<<<<< HEAD
-        if self.0.protocol == ProtocolVersion::RESP3 {
-=======
         if self.0.protocol != ProtocolVersion::RESP2 {
->>>>>>> 52ed0bad
             cmd.set_no_response(true);
         }
         cmd.query_async(&mut self.0).await
@@ -352,11 +334,7 @@
     pub async fn psubscribe<T: ToRedisArgs>(&mut self, pchannel: T) -> RedisResult<()> {
         let mut cmd = cmd("PSUBSCRIBE");
         cmd.arg(pchannel);
-<<<<<<< HEAD
-        if self.0.protocol == ProtocolVersion::RESP3 {
-=======
         if self.0.protocol != ProtocolVersion::RESP2 {
->>>>>>> 52ed0bad
             cmd.set_no_response(true);
         }
         cmd.query_async(&mut self.0).await
@@ -366,11 +344,7 @@
     pub async fn unsubscribe<T: ToRedisArgs>(&mut self, channel: T) -> RedisResult<()> {
         let mut cmd = cmd("UNSUBSCRIBE");
         cmd.arg(channel);
-<<<<<<< HEAD
-        if self.0.protocol == ProtocolVersion::RESP3 {
-=======
         if self.0.protocol != ProtocolVersion::RESP2 {
->>>>>>> 52ed0bad
             cmd.set_no_response(true);
         }
         cmd.query_async(&mut self.0).await
@@ -380,11 +354,7 @@
     pub async fn punsubscribe<T: ToRedisArgs>(&mut self, pchannel: T) -> RedisResult<()> {
         let mut cmd = cmd("PUNSUBSCRIBE");
         cmd.arg(pchannel);
-<<<<<<< HEAD
-        if self.0.protocol == ProtocolVersion::RESP3 {
-=======
         if self.0.protocol != ProtocolVersion::RESP2 {
->>>>>>> 52ed0bad
             cmd.set_no_response(true);
         }
         cmd.query_async(&mut self.0).await
