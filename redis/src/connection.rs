use std::collections::VecDeque;
use std::fmt;
use std::io::{self, Write};
use std::net::{self, SocketAddr, TcpStream, ToSocketAddrs};
use std::ops::DerefMut;
use std::path::PathBuf;
use std::str::{from_utf8, FromStr};
use std::time::Duration;

use crate::cmd::{cmd, pipe, Cmd};
use crate::parser::Parser;
use crate::pipeline::Pipeline;
use crate::types::{
<<<<<<< HEAD
    from_redis_value, ErrorKind, FromRedisValue, PushKind, RedisError, RedisResult, ToRedisArgs,
    Value,
=======
    from_owned_redis_value, from_redis_value, ErrorKind, FromRedisValue, RedisError, RedisResult,
    ToRedisArgs, Value,
>>>>>>> 282ce0ba
};
use crate::ProtocolVersion;

#[cfg(unix)]
use crate::types::HashMap;
#[cfg(unix)]
use std::os::unix::net::UnixStream;
use std::vec::IntoIter;

use crate::commands::resp3_hello;
#[cfg(all(feature = "tls-native-tls", not(feature = "tls-rustls")))]
use native_tls::{TlsConnector, TlsStream};

#[cfg(feature = "tls-rustls")]
use rustls::{RootCertStore, StreamOwned};
#[cfg(feature = "tls-rustls")]
use std::sync::Arc;

#[cfg(all(
    feature = "tls-rustls",
    not(feature = "tls-native-tls"),
    not(feature = "tls-rustls-webpki-roots")
))]
use rustls_native_certs::load_native_certs;

#[cfg(feature = "tls-rustls")]
use crate::tls::TlsConnParams;

// Non-exhaustive to prevent construction outside this crate
#[cfg(not(feature = "tls-rustls"))]
#[derive(Clone, Debug)]
#[non_exhaustive]
pub struct TlsConnParams;

static DEFAULT_PORT: u16 = 6379;

#[inline(always)]
fn connect_tcp(addr: (&str, u16)) -> io::Result<TcpStream> {
    let socket = TcpStream::connect(addr)?;
    #[cfg(feature = "tcp_nodelay")]
    socket.set_nodelay(true)?;
    #[cfg(feature = "keep-alive")]
    {
        //For now rely on system defaults
        const KEEP_ALIVE: socket2::TcpKeepalive = socket2::TcpKeepalive::new();
        //these are useless error that not going to happen
        let socket2: socket2::Socket = socket.into();
        socket2.set_tcp_keepalive(&KEEP_ALIVE)?;
        Ok(socket2.into())
    }
    #[cfg(not(feature = "keep-alive"))]
    {
        Ok(socket)
    }
}

#[inline(always)]
fn connect_tcp_timeout(addr: &SocketAddr, timeout: Duration) -> io::Result<TcpStream> {
    let socket = TcpStream::connect_timeout(addr, timeout)?;
    #[cfg(feature = "tcp_nodelay")]
    socket.set_nodelay(true)?;
    #[cfg(feature = "keep-alive")]
    {
        //For now rely on system defaults
        const KEEP_ALIVE: socket2::TcpKeepalive = socket2::TcpKeepalive::new();
        //these are useless error that not going to happen
        let socket2: socket2::Socket = socket.into();
        socket2.set_tcp_keepalive(&KEEP_ALIVE)?;
        Ok(socket2.into())
    }
    #[cfg(not(feature = "keep-alive"))]
    {
        Ok(socket)
    }
}

/// This function takes a redis URL string and parses it into a URL
/// as used by rust-url.  This is necessary as the default parser does
/// not understand how redis URLs function.
pub fn parse_redis_url(input: &str) -> Option<url::Url> {
    match url::Url::parse(input) {
        Ok(result) => match result.scheme() {
            "redis" | "rediss" | "redis+unix" | "unix" => Some(result),
            _ => None,
        },
        Err(_) => None,
    }
}

/// TlsMode indicates use or do not use verification of certification.
/// Check [ConnectionAddr](ConnectionAddr::TcpTls::insecure) for more.
#[derive(Clone, Copy)]
pub enum TlsMode {
    /// Secure verify certification.
    Secure,
    /// Insecure do not verify certification.
    Insecure,
}

/// Defines the connection address.
///
/// Not all connection addresses are supported on all platforms.  For instance
/// to connect to a unix socket you need to run this on an operating system
/// that supports them.
#[derive(Clone, Debug)]
pub enum ConnectionAddr {
    /// Format for this is `(host, port)`.
    Tcp(String, u16),
    /// Format for this is `(host, port)`.
    TcpTls {
        /// Hostname
        host: String,
        /// Port
        port: u16,
        /// Disable hostname verification when connecting.
        ///
        /// # Warning
        ///
        /// You should think very carefully before you use this method. If hostname
        /// verification is not used, any valid certificate for any site will be
        /// trusted for use from any other. This introduces a significant
        /// vulnerability to man-in-the-middle attacks.
        insecure: bool,

        /// TLS certificates and client key.
        tls_params: Option<TlsConnParams>,
    },
    /// Format for this is the path to the unix socket.
    Unix(PathBuf),
}

impl PartialEq for ConnectionAddr {
    fn eq(&self, other: &Self) -> bool {
        match (self, other) {
            (ConnectionAddr::Tcp(host1, port1), ConnectionAddr::Tcp(host2, port2)) => {
                host1 == host2 && port1 == port2
            }
            (
                ConnectionAddr::TcpTls {
                    host: host1,
                    port: port1,
                    insecure: insecure1,
                    tls_params: _,
                },
                ConnectionAddr::TcpTls {
                    host: host2,
                    port: port2,
                    insecure: insecure2,
                    tls_params: _,
                },
            ) => port1 == port2 && host1 == host2 && insecure1 == insecure2,
            (ConnectionAddr::Unix(path1), ConnectionAddr::Unix(path2)) => path1 == path2,
            _ => false,
        }
    }
}

impl Eq for ConnectionAddr {}

impl ConnectionAddr {
    /// Checks if this address is supported.
    ///
    /// Because not all platforms support all connection addresses this is a
    /// quick way to figure out if a connection method is supported.  Currently
    /// this only affects unix connections which are only supported on unix
    /// platforms and on older versions of rust also require an explicit feature
    /// to be enabled.
    pub fn is_supported(&self) -> bool {
        match *self {
            ConnectionAddr::Tcp(_, _) => true,
            ConnectionAddr::TcpTls { .. } => {
                cfg!(any(feature = "tls-native-tls", feature = "tls-rustls"))
            }
            ConnectionAddr::Unix(_) => cfg!(unix),
        }
    }
}

impl fmt::Display for ConnectionAddr {
    fn fmt(&self, f: &mut fmt::Formatter) -> fmt::Result {
        // Cluster::get_connection_info depends on the return value from this function
        match *self {
            ConnectionAddr::Tcp(ref host, port) => write!(f, "{host}:{port}"),
            ConnectionAddr::TcpTls { ref host, port, .. } => write!(f, "{host}:{port}"),
            ConnectionAddr::Unix(ref path) => write!(f, "{}", path.display()),
        }
    }
}

/// Holds the connection information that redis should use for connecting.
#[derive(Clone, Debug)]
pub struct ConnectionInfo {
    /// A connection address for where to connect to.
    pub addr: ConnectionAddr,

    /// A boxed connection address for where to connect to.
    pub redis: RedisConnectionInfo,
}

/// Redis specific/connection independent information used to establish a connection to redis.
#[derive(Clone, Debug, Default)]
pub struct RedisConnectionInfo {
    /// The database number to use.  This is usually `0`.
    pub db: i64,
    /// Optionally a username that should be used for connection.
    pub username: Option<String>,
    /// Optionally a password that should be used for connection.
    pub password: Option<String>,
    /// Version of the protocol to use.
    pub protocol: ProtocolVersion,
    /// Optionally a pass a client name that should be used for connection
    pub client_name: Option<String>,
}

impl FromStr for ConnectionInfo {
    type Err = RedisError;

    fn from_str(s: &str) -> Result<Self, Self::Err> {
        s.into_connection_info()
    }
}

/// Converts an object into a connection info struct.  This allows the
/// constructor of the client to accept connection information in a
/// range of different formats.
pub trait IntoConnectionInfo {
    /// Converts the object into a connection info object.
    fn into_connection_info(self) -> RedisResult<ConnectionInfo>;
}

impl IntoConnectionInfo for ConnectionInfo {
    fn into_connection_info(self) -> RedisResult<ConnectionInfo> {
        Ok(self)
    }
}

/// URL format: `{redis|rediss}://[<username>][:<password>@]<hostname>[:port][/<db>]`
///
/// - Basic: `redis://127.0.0.1:6379`
/// - Username & Password: `redis://user:password@127.0.0.1:6379`
/// - Password only: `redis://:password@127.0.0.1:6379`
/// - Specifying DB: `redis://127.0.0.1:6379/0`
/// - Enabling TLS: `rediss://127.0.0.1:6379`
/// - Enabling Insecure TLS: `rediss://127.0.0.1:6379/#insecure`
impl<'a> IntoConnectionInfo for &'a str {
    fn into_connection_info(self) -> RedisResult<ConnectionInfo> {
        match parse_redis_url(self) {
            Some(u) => u.into_connection_info(),
            None => fail!((ErrorKind::InvalidClientConfig, "Redis URL did not parse")),
        }
    }
}

impl<T> IntoConnectionInfo for (T, u16)
where
    T: Into<String>,
{
    fn into_connection_info(self) -> RedisResult<ConnectionInfo> {
        Ok(ConnectionInfo {
            addr: ConnectionAddr::Tcp(self.0.into(), self.1),
            redis: RedisConnectionInfo::default(),
        })
    }
}

/// URL format: `{redis|rediss}://[<username>][:<password>@]<hostname>[:port][/<db>]`
///
/// - Basic: `redis://127.0.0.1:6379`
/// - Username & Password: `redis://user:password@127.0.0.1:6379`
/// - Password only: `redis://:password@127.0.0.1:6379`
/// - Specifying DB: `redis://127.0.0.1:6379/0`
/// - Enabling TLS: `rediss://127.0.0.1:6379`
/// - Enabling Insecure TLS: `rediss://127.0.0.1:6379/#insecure`
impl IntoConnectionInfo for String {
    fn into_connection_info(self) -> RedisResult<ConnectionInfo> {
        match parse_redis_url(&self) {
            Some(u) => u.into_connection_info(),
            None => fail!((ErrorKind::InvalidClientConfig, "Redis URL did not parse")),
        }
    }
}

fn url_to_tcp_connection_info(url: url::Url) -> RedisResult<ConnectionInfo> {
    let host = match url.host() {
        Some(host) => {
            // Here we manually match host's enum arms and call their to_string().
            // Because url.host().to_string() will add `[` and `]` for ipv6:
            // https://docs.rs/url/latest/src/url/host.rs.html#170
            // And these brackets will break host.parse::<Ipv6Addr>() when
            // `client.open()` - `ActualConnection::new()` - `addr.to_socket_addrs()`:
            // https://doc.rust-lang.org/src/std/net/addr.rs.html#963
            // https://doc.rust-lang.org/src/std/net/parser.rs.html#158
            // IpAddr string with brackets can ONLY parse to SocketAddrV6:
            // https://doc.rust-lang.org/src/std/net/parser.rs.html#255
            // But if we call Ipv6Addr.to_string directly, it follows rfc5952 without brackets:
            // https://doc.rust-lang.org/src/std/net/ip.rs.html#1755
            match host {
                url::Host::Domain(path) => path.to_string(),
                url::Host::Ipv4(v4) => v4.to_string(),
                url::Host::Ipv6(v6) => v6.to_string(),
            }
        }
        None => fail!((ErrorKind::InvalidClientConfig, "Missing hostname")),
    };
    let port = url.port().unwrap_or(DEFAULT_PORT);
    let addr = if url.scheme() == "rediss" {
        #[cfg(any(feature = "tls-native-tls", feature = "tls-rustls"))]
        {
            match url.fragment() {
                Some("insecure") => ConnectionAddr::TcpTls {
                    host,
                    port,
                    insecure: true,
                    tls_params: None,
                },
                Some(_) => fail!((
                    ErrorKind::InvalidClientConfig,
                    "only #insecure is supported as URL fragment"
                )),
                _ => ConnectionAddr::TcpTls {
                    host,
                    port,
                    insecure: false,
                    tls_params: None,
                },
            }
        }

        #[cfg(not(any(feature = "tls-native-tls", feature = "tls-rustls")))]
        fail!((
            ErrorKind::InvalidClientConfig,
            "can't connect with TLS, the feature is not enabled"
        ));
    } else {
        ConnectionAddr::Tcp(host, port)
    };
    let query: HashMap<_, _> = url.query_pairs().collect();
    Ok(ConnectionInfo {
        addr,
        redis: RedisConnectionInfo {
            db: match url.path().trim_matches('/') {
                "" => 0,
                path => path.parse::<i64>().map_err(|_| -> RedisError {
                    (ErrorKind::InvalidClientConfig, "Invalid database number").into()
                })?,
            },
            username: if url.username().is_empty() {
                None
            } else {
                match percent_encoding::percent_decode(url.username().as_bytes()).decode_utf8() {
                    Ok(decoded) => Some(decoded.into_owned()),
                    Err(_) => fail!((
                        ErrorKind::InvalidClientConfig,
                        "Username is not valid UTF-8 string"
                    )),
                }
            },
            password: match url.password() {
                Some(pw) => match percent_encoding::percent_decode(pw.as_bytes()).decode_utf8() {
                    Ok(decoded) => Some(decoded.into_owned()),
                    Err(_) => fail!((
                        ErrorKind::InvalidClientConfig,
                        "Password is not valid UTF-8 string"
                    )),
                },
                None => None,
            },
            protocol: match query.get("resp3") {
                Some(v) => {
                    if v == "true" {
                        ProtocolVersion::RESP3
                    } else {
                        ProtocolVersion::RESP2
                    }
                }
                _ => ProtocolVersion::RESP2,
            },
            client_name: None,
        },
    })
}

#[cfg(unix)]
fn url_to_unix_connection_info(url: url::Url) -> RedisResult<ConnectionInfo> {
    let query: HashMap<_, _> = url.query_pairs().collect();
    Ok(ConnectionInfo {
        addr: ConnectionAddr::Unix(url.to_file_path().map_err(|_| -> RedisError {
            (ErrorKind::InvalidClientConfig, "Missing path").into()
        })?),
        redis: RedisConnectionInfo {
            db: match query.get("db") {
                Some(db) => db.parse::<i64>().map_err(|_| -> RedisError {
                    (ErrorKind::InvalidClientConfig, "Invalid database number").into()
                })?,

                None => 0,
            },
            username: query.get("user").map(|username| username.to_string()),
            password: query.get("pass").map(|password| password.to_string()),
            protocol: match query.get("resp3") {
                Some(v) => {
                    if v == "true" {
                        ProtocolVersion::RESP3
                    } else {
                        ProtocolVersion::RESP2
                    }
                }
                _ => ProtocolVersion::RESP2,
            },
            client_name: None,
        },
    })
}

#[cfg(not(unix))]
fn url_to_unix_connection_info(_: url::Url) -> RedisResult<ConnectionInfo> {
    fail!((
        ErrorKind::InvalidClientConfig,
        "Unix sockets are not available on this platform."
    ));
}

impl IntoConnectionInfo for url::Url {
    fn into_connection_info(self) -> RedisResult<ConnectionInfo> {
        match self.scheme() {
            "redis" | "rediss" => url_to_tcp_connection_info(self),
            "unix" | "redis+unix" => url_to_unix_connection_info(self),
            _ => fail!((
                ErrorKind::InvalidClientConfig,
                "URL provided is not a redis URL"
            )),
        }
    }
}

struct TcpConnection {
    reader: TcpStream,
    open: bool,
}

#[cfg(all(feature = "tls-native-tls", not(feature = "tls-rustls")))]
struct TcpNativeTlsConnection {
    reader: TlsStream<TcpStream>,
    open: bool,
}

#[cfg(feature = "tls-rustls")]
struct TcpRustlsConnection {
    reader: StreamOwned<rustls::ClientConnection, TcpStream>,
    open: bool,
}

#[cfg(unix)]
struct UnixConnection {
    sock: UnixStream,
    open: bool,
}

enum ActualConnection {
    Tcp(TcpConnection),
    #[cfg(all(feature = "tls-native-tls", not(feature = "tls-rustls")))]
    TcpNativeTls(Box<TcpNativeTlsConnection>),
    #[cfg(feature = "tls-rustls")]
    TcpRustls(Box<TcpRustlsConnection>),
    #[cfg(unix)]
    Unix(UnixConnection),
}

#[cfg(feature = "tls-rustls-insecure")]
struct NoCertificateVerification {
    supported: rustls::crypto::WebPkiSupportedAlgorithms,
}

#[cfg(feature = "tls-rustls-insecure")]
impl rustls::client::danger::ServerCertVerifier for NoCertificateVerification {
    fn verify_server_cert(
        &self,
        _end_entity: &rustls_pki_types::CertificateDer<'_>,
        _intermediates: &[rustls_pki_types::CertificateDer<'_>],
        _server_name: &rustls_pki_types::ServerName<'_>,
        _ocsp_response: &[u8],
        _now: rustls_pki_types::UnixTime,
    ) -> Result<rustls::client::danger::ServerCertVerified, rustls::Error> {
        Ok(rustls::client::danger::ServerCertVerified::assertion())
    }

    fn verify_tls12_signature(
        &self,
        _message: &[u8],
        _cert: &rustls_pki_types::CertificateDer<'_>,
        _dss: &rustls::DigitallySignedStruct,
    ) -> Result<rustls::client::danger::HandshakeSignatureValid, rustls::Error> {
        Ok(rustls::client::danger::HandshakeSignatureValid::assertion())
    }

    fn verify_tls13_signature(
        &self,
        _message: &[u8],
        _cert: &rustls_pki_types::CertificateDer<'_>,
        _dss: &rustls::DigitallySignedStruct,
    ) -> Result<rustls::client::danger::HandshakeSignatureValid, rustls::Error> {
        Ok(rustls::client::danger::HandshakeSignatureValid::assertion())
    }

    fn supported_verify_schemes(&self) -> Vec<rustls::SignatureScheme> {
        self.supported.supported_schemes()
    }
}

#[cfg(feature = "tls-rustls-insecure")]
impl fmt::Debug for NoCertificateVerification {
    fn fmt(&self, f: &mut fmt::Formatter<'_>) -> fmt::Result {
        f.debug_struct("NoCertificateVerification").finish()
    }
}

/// Represents a stateful redis TCP connection.
pub struct Connection {
    con: ActualConnection,
    parser: Parser,
    db: i64,

    /// Flag indicating whether the connection was left in the PubSub state after dropping `PubSub`.
    ///
    /// This flag is checked when attempting to send a command, and if it's raised, we attempt to
    /// exit the pubsub state before executing the new request.
    pubsub: bool,

    // Field indicating which protocol to use for server communications.
    protocol: ProtocolVersion,
}

/// Represents a pubsub connection.
pub struct PubSub<'a> {
    con: &'a mut Connection,
    waiting_messages: VecDeque<Msg>,
}

/// Represents a pubsub message.
#[derive(Debug)]
pub struct Msg {
    payload: Value,
    channel: Value,
    pattern: Option<Value>,
}

impl ActualConnection {
    pub fn new(addr: &ConnectionAddr, timeout: Option<Duration>) -> RedisResult<ActualConnection> {
        Ok(match *addr {
            ConnectionAddr::Tcp(ref host, ref port) => {
                let addr = (host.as_str(), *port);
                let tcp = match timeout {
                    None => connect_tcp(addr)?,
                    Some(timeout) => {
                        let mut tcp = None;
                        let mut last_error = None;
                        for addr in addr.to_socket_addrs()? {
                            match connect_tcp_timeout(&addr, timeout) {
                                Ok(l) => {
                                    tcp = Some(l);
                                    break;
                                }
                                Err(e) => {
                                    last_error = Some(e);
                                }
                            };
                        }
                        match (tcp, last_error) {
                            (Some(tcp), _) => tcp,
                            (None, Some(e)) => {
                                fail!(e);
                            }
                            (None, None) => {
                                fail!((
                                    ErrorKind::InvalidClientConfig,
                                    "could not resolve to any addresses"
                                ));
                            }
                        }
                    }
                };
                ActualConnection::Tcp(TcpConnection {
                    reader: tcp,
                    open: true,
                })
            }
            #[cfg(all(feature = "tls-native-tls", not(feature = "tls-rustls")))]
            ConnectionAddr::TcpTls {
                ref host,
                port,
                insecure,
                ..
            } => {
                let tls_connector = if insecure {
                    TlsConnector::builder()
                        .danger_accept_invalid_certs(true)
                        .danger_accept_invalid_hostnames(true)
                        .use_sni(false)
                        .build()?
                } else {
                    TlsConnector::new()?
                };
                let addr = (host.as_str(), port);
                let tls = match timeout {
                    None => {
                        let tcp = connect_tcp(addr)?;
                        match tls_connector.connect(host, tcp) {
                            Ok(res) => res,
                            Err(e) => {
                                fail!((ErrorKind::IoError, "SSL Handshake error", e.to_string()));
                            }
                        }
                    }
                    Some(timeout) => {
                        let mut tcp = None;
                        let mut last_error = None;
                        for addr in (host.as_str(), port).to_socket_addrs()? {
                            match connect_tcp_timeout(&addr, timeout) {
                                Ok(l) => {
                                    tcp = Some(l);
                                    break;
                                }
                                Err(e) => {
                                    last_error = Some(e);
                                }
                            };
                        }
                        match (tcp, last_error) {
                            (Some(tcp), _) => tls_connector.connect(host, tcp).unwrap(),
                            (None, Some(e)) => {
                                fail!(e);
                            }
                            (None, None) => {
                                fail!((
                                    ErrorKind::InvalidClientConfig,
                                    "could not resolve to any addresses"
                                ));
                            }
                        }
                    }
                };
                ActualConnection::TcpNativeTls(Box::new(TcpNativeTlsConnection {
                    reader: tls,
                    open: true,
                }))
            }
            #[cfg(feature = "tls-rustls")]
            ConnectionAddr::TcpTls {
                ref host,
                port,
                insecure,
                ref tls_params,
            } => {
                let host: &str = host;
                let config = create_rustls_config(insecure, tls_params.clone())?;
                let conn = rustls::ClientConnection::new(
                    Arc::new(config),
                    rustls_pki_types::ServerName::try_from(host)?.to_owned(),
                )?;
                let reader = match timeout {
                    None => {
                        let tcp = connect_tcp((host, port))?;
                        StreamOwned::new(conn, tcp)
                    }
                    Some(timeout) => {
                        let mut tcp = None;
                        let mut last_error = None;
                        for addr in (host, port).to_socket_addrs()? {
                            match connect_tcp_timeout(&addr, timeout) {
                                Ok(l) => {
                                    tcp = Some(l);
                                    break;
                                }
                                Err(e) => {
                                    last_error = Some(e);
                                }
                            };
                        }
                        match (tcp, last_error) {
                            (Some(tcp), _) => StreamOwned::new(conn, tcp),
                            (None, Some(e)) => {
                                fail!(e);
                            }
                            (None, None) => {
                                fail!((
                                    ErrorKind::InvalidClientConfig,
                                    "could not resolve to any addresses"
                                ));
                            }
                        }
                    }
                };

                ActualConnection::TcpRustls(Box::new(TcpRustlsConnection { reader, open: true }))
            }
            #[cfg(not(any(feature = "tls-native-tls", feature = "tls-rustls")))]
            ConnectionAddr::TcpTls { .. } => {
                fail!((
                    ErrorKind::InvalidClientConfig,
                    "Cannot connect to TCP with TLS without the tls feature"
                ));
            }
            #[cfg(unix)]
            ConnectionAddr::Unix(ref path) => ActualConnection::Unix(UnixConnection {
                sock: UnixStream::connect(path)?,
                open: true,
            }),
            #[cfg(not(unix))]
            ConnectionAddr::Unix(ref _path) => {
                fail!((
                    ErrorKind::InvalidClientConfig,
                    "Cannot connect to unix sockets \
                     on this platform"
                ));
            }
        })
    }

    pub fn send_bytes(&mut self, bytes: &[u8]) -> RedisResult<Value> {
        match *self {
            ActualConnection::Tcp(ref mut connection) => {
                let res = connection.reader.write_all(bytes).map_err(RedisError::from);
                match res {
                    Err(e) => {
                        if e.is_connection_dropped() {
                            connection.open = false;
                        }
                        Err(e)
                    }
                    Ok(_) => Ok(Value::Okay),
                }
            }
            #[cfg(all(feature = "tls-native-tls", not(feature = "tls-rustls")))]
            ActualConnection::TcpNativeTls(ref mut connection) => {
                let res = connection.reader.write_all(bytes).map_err(RedisError::from);
                match res {
                    Err(e) => {
                        if e.is_connection_dropped() {
                            connection.open = false;
                        }
                        Err(e)
                    }
                    Ok(_) => Ok(Value::Okay),
                }
            }
            #[cfg(feature = "tls-rustls")]
            ActualConnection::TcpRustls(ref mut connection) => {
                let res = connection.reader.write_all(bytes).map_err(RedisError::from);
                match res {
                    Err(e) => {
                        if e.is_connection_dropped() {
                            connection.open = false;
                        }
                        Err(e)
                    }
                    Ok(_) => Ok(Value::Okay),
                }
            }
            #[cfg(unix)]
            ActualConnection::Unix(ref mut connection) => {
                let result = connection.sock.write_all(bytes).map_err(RedisError::from);
                match result {
                    Err(e) => {
                        if e.is_connection_dropped() {
                            connection.open = false;
                        }
                        Err(e)
                    }
                    Ok(_) => Ok(Value::Okay),
                }
            }
        }
    }

    pub fn set_write_timeout(&self, dur: Option<Duration>) -> RedisResult<()> {
        match *self {
            ActualConnection::Tcp(TcpConnection { ref reader, .. }) => {
                reader.set_write_timeout(dur)?;
            }
            #[cfg(all(feature = "tls-native-tls", not(feature = "tls-rustls")))]
            ActualConnection::TcpNativeTls(ref boxed_tls_connection) => {
                let reader = &(boxed_tls_connection.reader);
                reader.get_ref().set_write_timeout(dur)?;
            }
            #[cfg(feature = "tls-rustls")]
            ActualConnection::TcpRustls(ref boxed_tls_connection) => {
                let reader = &(boxed_tls_connection.reader);
                reader.get_ref().set_write_timeout(dur)?;
            }
            #[cfg(unix)]
            ActualConnection::Unix(UnixConnection { ref sock, .. }) => {
                sock.set_write_timeout(dur)?;
            }
        }
        Ok(())
    }

    pub fn set_read_timeout(&self, dur: Option<Duration>) -> RedisResult<()> {
        match *self {
            ActualConnection::Tcp(TcpConnection { ref reader, .. }) => {
                reader.set_read_timeout(dur)?;
            }
            #[cfg(all(feature = "tls-native-tls", not(feature = "tls-rustls")))]
            ActualConnection::TcpNativeTls(ref boxed_tls_connection) => {
                let reader = &(boxed_tls_connection.reader);
                reader.get_ref().set_read_timeout(dur)?;
            }
            #[cfg(feature = "tls-rustls")]
            ActualConnection::TcpRustls(ref boxed_tls_connection) => {
                let reader = &(boxed_tls_connection.reader);
                reader.get_ref().set_read_timeout(dur)?;
            }
            #[cfg(unix)]
            ActualConnection::Unix(UnixConnection { ref sock, .. }) => {
                sock.set_read_timeout(dur)?;
            }
        }
        Ok(())
    }

    pub fn is_open(&self) -> bool {
        match *self {
            ActualConnection::Tcp(TcpConnection { open, .. }) => open,
            #[cfg(all(feature = "tls-native-tls", not(feature = "tls-rustls")))]
            ActualConnection::TcpNativeTls(ref boxed_tls_connection) => boxed_tls_connection.open,
            #[cfg(feature = "tls-rustls")]
            ActualConnection::TcpRustls(ref boxed_tls_connection) => boxed_tls_connection.open,
            #[cfg(unix)]
            ActualConnection::Unix(UnixConnection { open, .. }) => open,
        }
    }
}

#[cfg(feature = "tls-rustls")]
pub(crate) fn create_rustls_config(
    insecure: bool,
    tls_params: Option<TlsConnParams>,
) -> RedisResult<rustls::ClientConfig> {
    use crate::tls::ClientTlsParams;

    #[allow(unused_mut)]
    let mut root_store = RootCertStore::empty();
    #[cfg(feature = "tls-rustls-webpki-roots")]
    root_store.extend(webpki_roots::TLS_SERVER_ROOTS.iter().cloned());
    #[cfg(all(
        feature = "tls-rustls",
        not(feature = "tls-native-tls"),
        not(feature = "tls-rustls-webpki-roots")
    ))]
    for cert in load_native_certs()? {
        root_store.add(cert)?;
    }

    let config = rustls::ClientConfig::builder();
    let config = if let Some(tls_params) = tls_params {
        let config_builder =
            config.with_root_certificates(tls_params.root_cert_store.unwrap_or(root_store));

        if let Some(ClientTlsParams {
            client_cert_chain: client_cert,
            client_key,
        }) = tls_params.client_tls_params
        {
            config_builder
                .with_client_auth_cert(client_cert, client_key)
                .map_err(|err| {
                    RedisError::from((
                        ErrorKind::InvalidClientConfig,
                        "Unable to build client with TLS parameters provided.",
                        err.to_string(),
                    ))
                })?
        } else {
            config_builder.with_no_client_auth()
        }
    } else {
        config
            .with_root_certificates(root_store)
            .with_no_client_auth()
    };

    match (insecure, cfg!(feature = "tls-rustls-insecure")) {
        #[cfg(feature = "tls-rustls-insecure")]
        (true, true) => {
            let mut config = config;
            config.enable_sni = false;
            config
                .dangerous()
                .set_certificate_verifier(Arc::new(NoCertificateVerification {
                    supported: rustls::crypto::ring::default_provider()
                        .signature_verification_algorithms,
                }));

            Ok(config)
        }
        (true, false) => {
            fail!((
                ErrorKind::InvalidClientConfig,
                "Cannot create insecure client without tls-rustls-insecure feature"
            ));
        }
        _ => Ok(config),
    }
}

fn connect_auth(con: &mut Connection, connection_info: &RedisConnectionInfo) -> RedisResult<()> {
    let mut command = cmd("AUTH");
    if let Some(username) = &connection_info.username {
        command.arg(username);
    }
    let password = connection_info.password.as_ref().unwrap();
    let err = match command.arg(password).query::<Value>(con) {
        Ok(Value::Okay) => return Ok(()),
        Ok(_) => {
            fail!((
                ErrorKind::ResponseError,
                "Redis server refused to authenticate, returns Ok() != Value::Okay"
            ));
        }
        Err(e) => e,
    };
    let err_msg = err.detail().ok_or((
        ErrorKind::AuthenticationFailed,
        "Password authentication failed",
    ))?;
    if !err_msg.contains("wrong number of arguments for 'auth' command") {
        fail!((
            ErrorKind::AuthenticationFailed,
            "Password authentication failed",
        ));
    }

    // fallback to AUTH version <= 5
    let mut command = cmd("AUTH");
    match command.arg(password).query::<Value>(con) {
        Ok(Value::Okay) => Ok(()),
        _ => fail!((
            ErrorKind::AuthenticationFailed,
            "Password authentication failed",
        )),
    }
}

pub fn connect(
    connection_info: &ConnectionInfo,
    timeout: Option<Duration>,
) -> RedisResult<Connection> {
    let con = ActualConnection::new(&connection_info.addr, timeout)?;
    setup_connection(con, &connection_info.redis)
}

#[cfg(not(feature = "disable-client-setinfo"))]
pub(crate) fn client_set_info_pipeline() -> Pipeline {
    let mut pipeline = crate::pipe();
    pipeline
        .cmd("CLIENT")
        .arg("SETINFO")
        .arg("LIB-NAME")
        .arg(std::env!("GLIDE_NAME"))
        .ignore();
    pipeline
        .cmd("CLIENT")
        .arg("SETINFO")
        .arg("LIB-VER")
        .arg(std::env!("GLIDE_VERSION"))
        .ignore();
    pipeline
}

fn setup_connection(
    con: ActualConnection,
    connection_info: &RedisConnectionInfo,
) -> RedisResult<Connection> {
    let mut rv = Connection {
        con,
        parser: Parser::new(),
        db: connection_info.db,
        pubsub: false,
        protocol: connection_info.protocol,
    };

    if connection_info.protocol == ProtocolVersion::RESP3 {
        let hello_cmd = resp3_hello(connection_info);
        let val: RedisResult<Value> = hello_cmd.query(&mut rv);
        if let Err(err) = val {
            return Err(get_resp3_hello_command_error(err));
        }
    } else if connection_info.password.is_some() {
        connect_auth(&mut rv, connection_info)?;
    }
    if connection_info.db != 0 {
        match cmd("SELECT")
            .arg(connection_info.db)
            .query::<Value>(&mut rv)
        {
            Ok(Value::Okay) => {}
            _ => fail!((
                ErrorKind::ResponseError,
                "Redis server refused to switch database"
            )),
        }
    }

    if connection_info.client_name.is_some() {
        match cmd("CLIENT")
            .arg("SETNAME")
            .arg(connection_info.client_name.as_ref().unwrap())
            .query::<Value>(&mut rv)
        {
            Ok(Value::Okay) => {}
            _ => fail!((
                ErrorKind::ResponseError,
                "Redis server refused to set client name"
            )),
        }
    }

    // result is ignored, as per the command's instructions.
    // https://redis.io/commands/client-setinfo/
    #[cfg(not(feature = "disable-client-setinfo"))]
    let _: RedisResult<()> = client_set_info_pipeline().query(&mut rv);

    Ok(rv)
}

/// Implements the "stateless" part of the connection interface that is used by the
/// different objects in redis-rs.  Primarily it obviously applies to `Connection`
/// object but also some other objects implement the interface (for instance
/// whole clients or certain redis results).
///
/// Generally clients and connections (as well as redis results of those) implement
/// this trait.  Actual connections provide more functionality which can be used
/// to implement things like `PubSub` but they also can modify the intrinsic
/// state of the TCP connection.  This is not possible with `ConnectionLike`
/// implementors because that functionality is not exposed.
pub trait ConnectionLike {
    /// Sends an already encoded (packed) command into the TCP socket and
    /// reads the single response from it.
    fn req_packed_command(&mut self, cmd: &[u8]) -> RedisResult<Value>;

    /// Sends multiple already encoded (packed) command into the TCP socket
    /// and reads `count` responses from it.  This is used to implement
    /// pipelining.
    /// Important - this function is meant for internal usage, since it's
    /// easy to pass incorrect `offset` & `count` parameters, which might
    /// cause the connection to enter an erroneous state. Users shouldn't
    /// call it, instead using the Pipeline::query function.
    #[doc(hidden)]
    fn req_packed_commands(
        &mut self,
        cmd: &[u8],
        offset: usize,
        count: usize,
    ) -> RedisResult<Vec<Value>>;

    /// Sends a [Cmd] into the TCP socket and reads a single response from it.
    fn req_command(&mut self, cmd: &Cmd) -> RedisResult<Value> {
        let pcmd = cmd.get_packed_command();
        self.req_packed_command(&pcmd)
    }

    /// Returns the database this connection is bound to.  Note that this
    /// information might be unreliable because it's initially cached and
    /// also might be incorrect if the connection like object is not
    /// actually connected.
    fn get_db(&self) -> i64;

    /// Does this connection support pipelining?
    #[doc(hidden)]
    fn supports_pipelining(&self) -> bool {
        true
    }

    /// Check that all connections it has are available (`PING` internally).
    fn check_connection(&mut self) -> bool;

    /// Returns the connection status.
    ///
    /// The connection is open until any `read_response` call recieved an
    /// invalid response from the server (most likely a closed or dropped
    /// connection, otherwise a Redis protocol error). When using unix
    /// sockets the connection is open until writing a command failed with a
    /// `BrokenPipe` error.
    fn is_open(&self) -> bool;

    /// Executes received push message from server.
    fn execute_push_message(&mut self, kind: PushKind, data: Vec<Value>);
}

/// A connection is an object that represents a single redis connection.  It
/// provides basic support for sending encoded commands into a redis connection
/// and to read a response from it.  It's bound to a single database and can
/// only be created from the client.
///
/// You generally do not much with this object other than passing it to
/// `Cmd` objects.
impl Connection {
    /// Sends an already encoded (packed) command into the TCP socket and
    /// does not read a response.  This is useful for commands like
    /// `MONITOR` which yield multiple items.  This needs to be used with
    /// care because it changes the state of the connection.
    pub fn send_packed_command(&mut self, cmd: &[u8]) -> RedisResult<()> {
        self.con.send_bytes(cmd)?;
        Ok(())
    }

    /// Fetches a single response from the connection.  This is useful
    /// if used in combination with `send_packed_command`.
    pub fn recv_response(&mut self) -> RedisResult<Value> {
        self.read_response()
    }

    /// Sets the write timeout for the connection.
    ///
    /// If the provided value is `None`, then `send_packed_command` call will
    /// block indefinitely. It is an error to pass the zero `Duration` to this
    /// method.
    pub fn set_write_timeout(&self, dur: Option<Duration>) -> RedisResult<()> {
        self.con.set_write_timeout(dur)
    }

    /// Sets the read timeout for the connection.
    ///
    /// If the provided value is `None`, then `recv_response` call will
    /// block indefinitely. It is an error to pass the zero `Duration` to this
    /// method.
    pub fn set_read_timeout(&self, dur: Option<Duration>) -> RedisResult<()> {
        self.con.set_read_timeout(dur)
    }

    /// Creates a [`PubSub`] instance for this connection.
    pub fn as_pubsub(&mut self) -> PubSub<'_> {
        // NOTE: The pubsub flag is intentionally not raised at this time since
        // running commands within the pubsub state should not try and exit from
        // the pubsub state.
        PubSub::new(self)
    }

    fn exit_pubsub(&mut self) -> RedisResult<()> {
        let res = self.clear_active_subscriptions();
        if res.is_ok() {
            self.pubsub = false;
        } else {
            // Raise the pubsub flag to indicate the connection is "stuck" in that state.
            self.pubsub = true;
        }

        res
    }

    /// Get the inner connection out of a PubSub
    ///
    /// Any active subscriptions are unsubscribed. In the event of an error, the connection is
    /// dropped.
    fn clear_active_subscriptions(&mut self) -> RedisResult<()> {
        // Responses to unsubscribe commands return in a 3-tuple with values
        // ("unsubscribe" or "punsubscribe", name of subscription removed, count of remaining subs).
        // The "count of remaining subs" includes both pattern subscriptions and non pattern
        // subscriptions. Thus, to accurately drain all unsubscribe messages received from the
        // server, both commands need to be executed at once.
        {
            // Prepare both unsubscribe commands
            let unsubscribe = cmd("UNSUBSCRIBE").get_packed_command();
            let punsubscribe = cmd("PUNSUBSCRIBE").get_packed_command();

            // Grab a reference to the underlying connection so that we may send
            // the commands without immediately blocking for a response.
            let con = &mut self.con;

            // Execute commands
            con.send_bytes(&unsubscribe)?;
            con.send_bytes(&punsubscribe)?;
        }

        // Receive responses
        //
        // There will be at minimum two responses - 1 for each of punsubscribe and unsubscribe
        // commands. There may be more responses if there are active subscriptions. In this case,
        // messages are received until the _subscription count_ in the responses reach zero.
        let mut received_unsub = false;
        let mut received_punsub = false;
<<<<<<< HEAD
        if self.protocol == ProtocolVersion::RESP3 {
            while let Value::Push { kind, data } = from_redis_value(&self.recv_response()?)? {
                if data.len() >= 2 {
                    if let Value::Int(num) = data[1] {
                        if resp3_is_pub_sub_state_cleared(
                            &mut received_unsub,
                            &mut received_punsub,
                            &kind,
                            num as isize,
                        ) {
                            break;
                        }
                    }
                }
=======
        loop {
            let res: (Vec<u8>, (), isize) = from_owned_redis_value(self.recv_response()?)?;

            match res.0.first() {
                Some(&b'u') => received_unsub = true,
                Some(&b'p') => received_punsub = true,
                _ => (),
>>>>>>> 282ce0ba
            }
        } else {
            loop {
                let res: (Vec<u8>, (), isize) = from_redis_value(&self.recv_response()?)?;
                if resp2_is_pub_sub_state_cleared(
                    &mut received_unsub,
                    &mut received_punsub,
                    &res.0,
                    res.2,
                ) {
                    break;
                }
            }
        }

        // Finally, the connection is back in its normal state since all subscriptions were
        // cancelled *and* all unsubscribe messages were received.
        Ok(())
    }

    /// Fetches a single response from the connection.
    fn read_response(&mut self) -> RedisResult<Value> {
        let result = match self.con {
            ActualConnection::Tcp(TcpConnection { ref mut reader, .. }) => {
                self.parser.parse_value(reader)
            }
            #[cfg(all(feature = "tls-native-tls", not(feature = "tls-rustls")))]
            ActualConnection::TcpNativeTls(ref mut boxed_tls_connection) => {
                let reader = &mut boxed_tls_connection.reader;
                self.parser.parse_value(reader)
            }
            #[cfg(feature = "tls-rustls")]
            ActualConnection::TcpRustls(ref mut boxed_tls_connection) => {
                let reader = &mut boxed_tls_connection.reader;
                self.parser.parse_value(reader)
            }
            #[cfg(unix)]
            ActualConnection::Unix(UnixConnection { ref mut sock, .. }) => {
                self.parser.parse_value(sock)
            }
        };
        // shutdown connection on protocol error
        if let Err(e) = &result {
            let shutdown = match e.as_io_error() {
                Some(e) => e.kind() == io::ErrorKind::UnexpectedEof,
                None => false,
            };
            if shutdown {
                match self.con {
                    ActualConnection::Tcp(ref mut connection) => {
                        let _ = connection.reader.shutdown(net::Shutdown::Both);
                        connection.open = false;
                    }
                    #[cfg(all(feature = "tls-native-tls", not(feature = "tls-rustls")))]
                    ActualConnection::TcpNativeTls(ref mut connection) => {
                        let _ = connection.reader.shutdown();
                        connection.open = false;
                    }
                    #[cfg(feature = "tls-rustls")]
                    ActualConnection::TcpRustls(ref mut connection) => {
                        let _ = connection.reader.get_mut().shutdown(net::Shutdown::Both);
                        connection.open = false;
                    }
                    #[cfg(unix)]
                    ActualConnection::Unix(ref mut connection) => {
                        let _ = connection.sock.shutdown(net::Shutdown::Both);
                        connection.open = false;
                    }
                }
            }
        }
        result
    }
}

impl ConnectionLike for Connection {
    /// Sends a [Cmd] into the TCP socket and reads a single response from it.
    fn req_command(&mut self, cmd: &Cmd) -> RedisResult<Value> {
        let pcmd = cmd.get_packed_command();
        if self.pubsub {
            self.exit_pubsub()?;
        }

        self.con.send_bytes(&pcmd)?;
        if cmd.is_no_response() {
            return Ok(Value::Nil);
        }
        loop {
            match self.read_response()? {
                Value::Push { kind, data } => self.execute_push_message(kind, data),
                val => return Ok(val),
            }
        }
    }
    fn req_packed_command(&mut self, cmd: &[u8]) -> RedisResult<Value> {
        if self.pubsub {
            self.exit_pubsub()?;
        }

        self.con.send_bytes(cmd)?;
        loop {
            match self.read_response()? {
                Value::Push { kind, data } => self.execute_push_message(kind, data),
                val => return Ok(val),
            }
        }
    }

    fn req_packed_commands(
        &mut self,
        cmd: &[u8],
        offset: usize,
        count: usize,
    ) -> RedisResult<Vec<Value>> {
        if self.pubsub {
            self.exit_pubsub()?;
        }
        self.con.send_bytes(cmd)?;
        let mut rv = vec![];
        let mut first_err = None;
        let mut count = count;
        let mut idx = 0;
        while idx < (offset + count) {
            // When processing a transaction, some responses may be errors.
            // We need to keep processing the rest of the responses in that case,
            // so bailing early with `?` would not be correct.
            // See: https://github.com/redis-rs/redis-rs/issues/436
            let response = self.read_response();
            match response {
                Ok(item) => {
                    // RESP3 can insert push data between command replies
                    if let Value::Push { kind, data } = item {
                        // if that is the case we have to extend the loop and handle push data
                        count += 1;
                        self.execute_push_message(kind, data);
                    } else if idx >= offset {
                        rv.push(item);
                    }
                }
                Err(err) => {
                    if first_err.is_none() {
                        first_err = Some(err);
                    }
                }
            }
            idx += 1;
        }

        first_err.map_or(Ok(rv), Err)
    }

    fn get_db(&self) -> i64 {
        self.db
    }

    fn check_connection(&mut self) -> bool {
        cmd("PING").query::<String>(self).is_ok()
    }

    fn is_open(&self) -> bool {
        self.con.is_open()
    }

    /// Executes received push message from server.
    fn execute_push_message(&mut self, _kind: PushKind, _data: Vec<Value>) {
        // TODO - implement handling RESP3 push message
    }
}

impl<C, T> ConnectionLike for T
where
    C: ConnectionLike,
    T: DerefMut<Target = C>,
{
    fn req_packed_command(&mut self, cmd: &[u8]) -> RedisResult<Value> {
        self.deref_mut().req_packed_command(cmd)
    }

    fn req_packed_commands(
        &mut self,
        cmd: &[u8],
        offset: usize,
        count: usize,
    ) -> RedisResult<Vec<Value>> {
        self.deref_mut().req_packed_commands(cmd, offset, count)
    }

    fn req_command(&mut self, cmd: &Cmd) -> RedisResult<Value> {
        self.deref_mut().req_command(cmd)
    }

    fn get_db(&self) -> i64 {
        self.deref().get_db()
    }

    fn supports_pipelining(&self) -> bool {
        self.deref().supports_pipelining()
    }

    fn check_connection(&mut self) -> bool {
        self.deref_mut().check_connection()
    }

    fn is_open(&self) -> bool {
        self.deref().is_open()
    }

    /// Executes received push message from server.
    fn execute_push_message(&mut self, _kind: PushKind, _data: Vec<Value>) {
        // TODO - implement handling RESP3 push messages
    }
}

/// The pubsub object provides convenient access to the redis pubsub
/// system.  Once created you can subscribe and unsubscribe from channels
/// and listen in on messages.
///
/// Example:
///
/// ```rust,no_run
/// # fn do_something() -> redis::RedisResult<()> {
/// let client = redis::Client::open("redis://127.0.0.1/")?;
/// let mut con = client.get_connection()?;
/// let mut pubsub = con.as_pubsub();
/// pubsub.subscribe("channel_1")?;
/// pubsub.subscribe("channel_2")?;
///
/// loop {
///     let msg = pubsub.get_message()?;
///     let payload : String = msg.get_payload()?;
///     println!("channel '{}': {}", msg.get_channel_name(), payload);
/// }
/// # }
/// ```
impl<'a> PubSub<'a> {
    fn new(con: &'a mut Connection) -> Self {
        Self {
            con,
            waiting_messages: VecDeque::new(),
        }
    }

    fn cache_messages_until_received_response(&mut self, cmd: &mut Cmd) -> RedisResult<()> {
        if self.con.protocol == ProtocolVersion::RESP3 {
            cmd.set_no_response(true);
        }
        let mut response = cmd.query(self.con)?;
        loop {
            if let Some(msg) = Msg::from_value(&response) {
                self.waiting_messages.push_back(msg);
            } else {
                return Ok(());
            }
            response = self.con.recv_response()?;
        }
    }

    /// Subscribes to a new channel.
    pub fn subscribe<T: ToRedisArgs>(&mut self, channel: T) -> RedisResult<()> {
        self.cache_messages_until_received_response(cmd("SUBSCRIBE").arg(channel))
    }

    /// Subscribes to a new channel with a pattern.
    pub fn psubscribe<T: ToRedisArgs>(&mut self, pchannel: T) -> RedisResult<()> {
        self.cache_messages_until_received_response(cmd("PSUBSCRIBE").arg(pchannel))
    }

    /// Unsubscribes from a channel.
    pub fn unsubscribe<T: ToRedisArgs>(&mut self, channel: T) -> RedisResult<()> {
        self.cache_messages_until_received_response(cmd("UNSUBSCRIBE").arg(channel))
    }

    /// Unsubscribes from a channel with a pattern.
    pub fn punsubscribe<T: ToRedisArgs>(&mut self, pchannel: T) -> RedisResult<()> {
        self.cache_messages_until_received_response(cmd("PUNSUBSCRIBE").arg(pchannel))
    }

    /// Fetches the next message from the pubsub connection.  Blocks until
    /// a message becomes available.  This currently does not provide a
    /// wait not to block :(
    ///
    /// The message itself is still generic and can be converted into an
    /// appropriate type through the helper methods on it.
    pub fn get_message(&mut self) -> RedisResult<Msg> {
        if let Some(msg) = self.waiting_messages.pop_front() {
            return Ok(msg);
        }
        loop {
            if let Some(msg) = Msg::from_value(&self.con.recv_response()?) {
                return Ok(msg);
            } else {
                continue;
            }
        }
    }

    /// Sets the read timeout for the connection.
    ///
    /// If the provided value is `None`, then `get_message` call will
    /// block indefinitely. It is an error to pass the zero `Duration` to this
    /// method.
    pub fn set_read_timeout(&self, dur: Option<Duration>) -> RedisResult<()> {
        self.con.set_read_timeout(dur)
    }
}

impl<'a> Drop for PubSub<'a> {
    fn drop(&mut self) {
        let _ = self.con.exit_pubsub();
    }
}

/// This holds the data that comes from listening to a pubsub
/// connection.  It only contains actual message data.
impl Msg {
    /// Tries to convert provided [`Value`] into [`Msg`].
    #[allow(clippy::unnecessary_to_owned)]
    pub fn from_value(value: &Value) -> Option<Self> {
<<<<<<< HEAD
=======
        let raw_msg: Vec<Value> = from_redis_value(value).ok()?;
        let mut iter = raw_msg.into_iter();
        let msg_type: String = from_owned_redis_value(iter.next()?).ok()?;
>>>>>>> 282ce0ba
        let mut pattern = None;
        let payload;
        let channel;

        if let Value::Push { kind, data } = value {
            let mut iter: IntoIter<Value> = data.to_vec().into_iter();
            if kind == &PushKind::Message {
                channel = iter.next()?;
                payload = iter.next()?;
            } else if kind == &PushKind::PMessage {
                pattern = Some(iter.next()?);
                channel = iter.next()?;
                payload = iter.next()?;
            } else {
                return None;
            }
        } else {
            let raw_msg: Vec<Value> = from_redis_value(value).ok()?;
            let mut iter = raw_msg.into_iter();
            let msg_type: String = from_redis_value(&iter.next()?).ok()?;
            if msg_type == "message" {
                channel = iter.next()?;
                payload = iter.next()?;
            } else if msg_type == "pmessage" {
                pattern = Some(iter.next()?);
                channel = iter.next()?;
                payload = iter.next()?;
            } else {
                return None;
            }
        };
        Some(Msg {
            payload,
            channel,
            pattern,
        })
    }

    /// Returns the channel this message came on.
    pub fn get_channel<T: FromRedisValue>(&self) -> RedisResult<T> {
        from_redis_value(&self.channel)
    }

    /// Convenience method to get a string version of the channel.  Unless
    /// your channel contains non utf-8 bytes you can always use this
    /// method.  If the channel is not a valid string (which really should
    /// not happen) then the return value is `"?"`.
    pub fn get_channel_name(&self) -> &str {
        match self.channel {
            Value::BulkString(ref bytes) => from_utf8(bytes).unwrap_or("?"),
            _ => "?",
        }
    }

    /// Returns the message's payload in a specific format.
    pub fn get_payload<T: FromRedisValue>(&self) -> RedisResult<T> {
        from_redis_value(&self.payload)
    }

    /// Returns the bytes that are the message's payload.  This can be used
    /// as an alternative to the `get_payload` function if you are interested
    /// in the raw bytes in it.
    pub fn get_payload_bytes(&self) -> &[u8] {
        match self.payload {
            Value::BulkString(ref bytes) => bytes,
            _ => b"",
        }
    }

    /// Returns true if the message was constructed from a pattern
    /// subscription.
    #[allow(clippy::wrong_self_convention)]
    pub fn from_pattern(&self) -> bool {
        self.pattern.is_some()
    }

    /// If the message was constructed from a message pattern this can be
    /// used to find out which one.  It's recommended to match against
    /// an `Option<String>` so that you do not need to use `from_pattern`
    /// to figure out if a pattern was set.
    pub fn get_pattern<T: FromRedisValue>(&self) -> RedisResult<T> {
        match self.pattern {
            None => from_redis_value(&Value::Nil),
            Some(ref x) => from_redis_value(x),
        }
    }
}

/// This function simplifies transaction management slightly.  What it
/// does is automatically watching keys and then going into a transaction
/// loop util it succeeds.  Once it goes through the results are
/// returned.
///
/// To use the transaction two pieces of information are needed: a list
/// of all the keys that need to be watched for modifications and a
/// closure with the code that should be execute in the context of the
/// transaction.  The closure is invoked with a fresh pipeline in atomic
/// mode.  To use the transaction the function needs to return the result
/// from querying the pipeline with the connection.
///
/// The end result of the transaction is then available as the return
/// value from the function call.
///
/// Example:
///
/// ```rust,no_run
/// use redis::Commands;
/// # fn do_something() -> redis::RedisResult<()> {
/// # let client = redis::Client::open("redis://127.0.0.1/").unwrap();
/// # let mut con = client.get_connection().unwrap();
/// let key = "the_key";
/// let (new_val,) : (isize,) = redis::transaction(&mut con, &[key], |con, pipe| {
///     let old_val : isize = con.get(key)?;
///     pipe
///         .set(key, old_val + 1).ignore()
///         .get(key).query(con)
/// })?;
/// println!("The incremented number is: {}", new_val);
/// # Ok(()) }
/// ```
pub fn transaction<
    C: ConnectionLike,
    K: ToRedisArgs,
    T,
    F: FnMut(&mut C, &mut Pipeline) -> RedisResult<Option<T>>,
>(
    con: &mut C,
    keys: &[K],
    func: F,
) -> RedisResult<T> {
    let mut func = func;
    loop {
        cmd("WATCH").arg(keys).query::<()>(con)?;
        let mut p = pipe();
        let response: Option<T> = func(con, p.atomic())?;
        match response {
            None => {
                continue;
            }
            Some(response) => {
                // make sure no watch is left in the connection, even if
                // someone forgot to use the pipeline.
                cmd("UNWATCH").query::<()>(con)?;
                return Ok(response);
            }
        }
    }
}
//TODO: for both clearing logic support sharded channels.

/// Common logic for clearing subscriptions in RESP2 async/sync
pub fn resp2_is_pub_sub_state_cleared(
    received_unsub: &mut bool,
    received_punsub: &mut bool,
    kind: &[u8],
    num: isize,
) -> bool {
    match kind.first() {
        Some(&b'u') => *received_unsub = true,
        Some(&b'p') => *received_punsub = true,
        _ => (),
    };
    *received_unsub && *received_punsub && num == 0
}

/// Common logic for clearing subscriptions in RESP3 async/sync
pub fn resp3_is_pub_sub_state_cleared(
    received_unsub: &mut bool,
    received_punsub: &mut bool,
    kind: &PushKind,
    num: isize,
) -> bool {
    match kind {
        PushKind::Unsubscribe => *received_unsub = true,
        PushKind::PUnsubscribe => *received_punsub = true,
        _ => (),
    };
    *received_unsub && *received_punsub && num == 0
}

/// Common logic for checking real cause of hello3 command error
pub fn get_resp3_hello_command_error(err: RedisError) -> RedisError {
    if let Some(detail) = err.detail() {
        if detail.starts_with("unknown command `HELLO`") {
            return (
                ErrorKind::RESP3NotSupported,
                "Redis Server doesn't support HELLO command therefore resp3 cannot be used",
            )
                .into();
        }
    }
    err
}

#[cfg(test)]
mod tests {
    use super::*;

    #[test]
    fn test_parse_redis_url() {
        let cases = vec![
            ("redis://127.0.0.1", true),
            ("redis://[::1]", true),
            ("redis+unix:///run/redis.sock", true),
            ("unix:///run/redis.sock", true),
            ("http://127.0.0.1", false),
            ("tcp://127.0.0.1", false),
        ];
        for (url, expected) in cases.into_iter() {
            let res = parse_redis_url(url);
            assert_eq!(
                res.is_some(),
                expected,
                "Parsed result of `{url}` is not expected",
            );
        }
    }

    #[test]
    fn test_url_to_tcp_connection_info() {
        let cases = vec![
            (
                url::Url::parse("redis://127.0.0.1").unwrap(),
                ConnectionInfo {
                    addr: ConnectionAddr::Tcp("127.0.0.1".to_string(), 6379),
                    redis: Default::default(),
                },
            ),
            (
                url::Url::parse("redis://[::1]").unwrap(),
                ConnectionInfo {
                    addr: ConnectionAddr::Tcp("::1".to_string(), 6379),
                    redis: Default::default(),
                },
            ),
            (
                url::Url::parse("redis://%25johndoe%25:%23%40%3C%3E%24@example.com/2").unwrap(),
                ConnectionInfo {
                    addr: ConnectionAddr::Tcp("example.com".to_string(), 6379),
                    redis: RedisConnectionInfo {
                        db: 2,
                        username: Some("%johndoe%".to_string()),
                        password: Some("#@<>$".to_string()),
                        ..Default::default()
                    },
                },
            ),
        ];
        for (url, expected) in cases.into_iter() {
            let res = url_to_tcp_connection_info(url.clone()).unwrap();
            assert_eq!(res.addr, expected.addr, "addr of {url} is not expected");
            assert_eq!(
                res.redis.db, expected.redis.db,
                "db of {url} is not expected",
            );
            assert_eq!(
                res.redis.username, expected.redis.username,
                "username of {url} is not expected",
            );
            assert_eq!(
                res.redis.password, expected.redis.password,
                "password of {url} is not expected",
            );
        }
    }

    #[test]
    fn test_url_to_tcp_connection_info_failed() {
        let cases = vec![
            (url::Url::parse("redis://").unwrap(), "Missing hostname"),
            (
                url::Url::parse("redis://127.0.0.1/db").unwrap(),
                "Invalid database number",
            ),
            (
                url::Url::parse("redis://C3%B0@127.0.0.1").unwrap(),
                "Username is not valid UTF-8 string",
            ),
            (
                url::Url::parse("redis://:C3%B0@127.0.0.1").unwrap(),
                "Password is not valid UTF-8 string",
            ),
        ];
        for (url, expected) in cases.into_iter() {
            let res = url_to_tcp_connection_info(url).unwrap_err();
            assert_eq!(
                res.kind(),
                crate::ErrorKind::InvalidClientConfig,
                "{}",
                &res,
            );
            #[allow(deprecated)]
            let desc = std::error::Error::description(&res);
            assert_eq!(desc, expected, "{}", &res);
            assert_eq!(res.detail(), None, "{}", &res);
        }
    }

    #[test]
    #[cfg(unix)]
    fn test_url_to_unix_connection_info() {
        let cases = vec![
            (
                url::Url::parse("unix:///var/run/redis.sock").unwrap(),
                ConnectionInfo {
                    addr: ConnectionAddr::Unix("/var/run/redis.sock".into()),
                    redis: RedisConnectionInfo {
                        db: 0,
                        username: None,
                        password: None,
                        protocol: ProtocolVersion::RESP2,
                        client_name: None,
                    },
                },
            ),
            (
                url::Url::parse("redis+unix:///var/run/redis.sock?db=1").unwrap(),
                ConnectionInfo {
                    addr: ConnectionAddr::Unix("/var/run/redis.sock".into()),
                    redis: RedisConnectionInfo {
                        db: 1,
                        ..Default::default()
                    },
                },
            ),
            (
                url::Url::parse(
                    "unix:///example.sock?user=%25johndoe%25&pass=%23%40%3C%3E%24&db=2",
                )
                .unwrap(),
                ConnectionInfo {
                    addr: ConnectionAddr::Unix("/example.sock".into()),
                    redis: RedisConnectionInfo {
                        db: 2,
                        username: Some("%johndoe%".to_string()),
                        password: Some("#@<>$".to_string()),
                        ..Default::default()
                    },
                },
            ),
            (
                url::Url::parse(
                    "redis+unix:///example.sock?pass=%26%3F%3D+%2A%2B&db=2&user=%25johndoe%25",
                )
                .unwrap(),
                ConnectionInfo {
                    addr: ConnectionAddr::Unix("/example.sock".into()),
                    redis: RedisConnectionInfo {
                        db: 2,
                        username: Some("%johndoe%".to_string()),
                        password: Some("&?= *+".to_string()),
                        ..Default::default()
                    },
                },
            ),
        ];
        for (url, expected) in cases.into_iter() {
            assert_eq!(
                ConnectionAddr::Unix(url.to_file_path().unwrap()),
                expected.addr,
                "addr of {url} is not expected",
            );
            let res = url_to_unix_connection_info(url.clone()).unwrap();
            assert_eq!(res.addr, expected.addr, "addr of {url} is not expected");
            assert_eq!(
                res.redis.db, expected.redis.db,
                "db of {url} is not expected",
            );
            assert_eq!(
                res.redis.username, expected.redis.username,
                "username of {url} is not expected",
            );
            assert_eq!(
                res.redis.password, expected.redis.password,
                "password of {url} is not expected",
            );
        }
    }
}<|MERGE_RESOLUTION|>--- conflicted
+++ resolved
@@ -11,13 +11,8 @@
 use crate::parser::Parser;
 use crate::pipeline::Pipeline;
 use crate::types::{
-<<<<<<< HEAD
-    from_redis_value, ErrorKind, FromRedisValue, PushKind, RedisError, RedisResult, ToRedisArgs,
-    Value,
-=======
-    from_owned_redis_value, from_redis_value, ErrorKind, FromRedisValue, RedisError, RedisResult,
-    ToRedisArgs, Value,
->>>>>>> 282ce0ba
+    from_owned_redis_value, from_redis_value, ErrorKind, FromRedisValue, PushKind, RedisError,
+    RedisResult, ToRedisArgs, Value,
 };
 use crate::ProtocolVersion;
 
@@ -1199,9 +1194,8 @@
         // messages are received until the _subscription count_ in the responses reach zero.
         let mut received_unsub = false;
         let mut received_punsub = false;
-<<<<<<< HEAD
         if self.protocol == ProtocolVersion::RESP3 {
-            while let Value::Push { kind, data } = from_redis_value(&self.recv_response()?)? {
+            while let Value::Push { kind, data } = from_owned_redis_value(self.recv_response()?)? {
                 if data.len() >= 2 {
                     if let Value::Int(num) = data[1] {
                         if resp3_is_pub_sub_state_cleared(
@@ -1214,19 +1208,10 @@
                         }
                     }
                 }
-=======
-        loop {
-            let res: (Vec<u8>, (), isize) = from_owned_redis_value(self.recv_response()?)?;
-
-            match res.0.first() {
-                Some(&b'u') => received_unsub = true,
-                Some(&b'p') => received_punsub = true,
-                _ => (),
->>>>>>> 282ce0ba
             }
         } else {
             loop {
-                let res: (Vec<u8>, (), isize) = from_redis_value(&self.recv_response()?)?;
+                let res: (Vec<u8>, (), isize) = from_owned_redis_value(self.recv_response()?)?;
                 if resp2_is_pub_sub_state_cleared(
                     &mut received_unsub,
                     &mut received_punsub,
@@ -1541,12 +1526,6 @@
     /// Tries to convert provided [`Value`] into [`Msg`].
     #[allow(clippy::unnecessary_to_owned)]
     pub fn from_value(value: &Value) -> Option<Self> {
-<<<<<<< HEAD
-=======
-        let raw_msg: Vec<Value> = from_redis_value(value).ok()?;
-        let mut iter = raw_msg.into_iter();
-        let msg_type: String = from_owned_redis_value(iter.next()?).ok()?;
->>>>>>> 282ce0ba
         let mut pattern = None;
         let payload;
         let channel;
