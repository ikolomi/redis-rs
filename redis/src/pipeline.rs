--- conflicted
+++ resolved
@@ -129,25 +129,13 @@
                 "This connection does not support pipelining."
             ));
         }
-<<<<<<< HEAD
-        from_redis_value(
-            &(if self.commands.is_empty() {
-                Value::Array(vec![])
-            } else if self.transaction_mode {
-                self.execute_transaction(con)?
-            } else {
-                self.execute_pipelined(con)?
-            }),
-        )
-=======
         from_owned_redis_value(if self.commands.is_empty() {
-            Value::Bulk(vec![])
+            Value::Array(vec![])
         } else if self.transaction_mode {
             self.execute_transaction(con)?
         } else {
             self.execute_pipelined(con)?
         })
->>>>>>> 282ce0ba
     }
 
     #[cfg(feature = "aio")]
@@ -188,11 +176,7 @@
         C: crate::aio::ConnectionLike,
     {
         let v = if self.commands.is_empty() {
-<<<<<<< HEAD
-            return from_redis_value(&Value::Array(vec![]));
-=======
-            return from_owned_redis_value(Value::Bulk(vec![]));
->>>>>>> 282ce0ba
+            return from_owned_redis_value(Value::Array(vec![]));
         } else if self.transaction_mode {
             self.execute_transaction_async(con).await?
         } else {
