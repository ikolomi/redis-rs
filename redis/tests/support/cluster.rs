#![cfg(feature = "cluster")]
#![allow(dead_code)]

use std::convert::identity;
use std::env;
use std::process;
use std::thread::sleep;
use std::time::Duration;

#[cfg(feature = "cluster-async")]
use redis::aio::ConnectionLike;
#[cfg(feature = "cluster-async")]
use redis::cluster_async::Connect;
use redis::ConnectionInfo;
use redis::ProtocolVersion;
use tempfile::TempDir;

use crate::support::{build_keys_and_certs_for_tls, Module};

#[cfg(feature = "tls-rustls")]
use super::{build_single_client, load_certs_from_file};

<<<<<<< HEAD
=======
use super::use_protocol;
use super::Module;
>>>>>>> c9b5c45a
use super::RedisServer;
use super::TlsFilePaths;

const LOCALHOST: &str = "127.0.0.1";

enum ClusterType {
    Tcp,
    TcpTls,
}

impl ClusterType {
    fn get_intended() -> ClusterType {
        match env::var("REDISRS_SERVER_TYPE")
            .ok()
            .as_ref()
            .map(|x| &x[..])
        {
            Some("tcp") => ClusterType::Tcp,
            Some("tcp+tls") => ClusterType::TcpTls,
            Some(val) => {
                panic!("Unknown server type {val:?}");
            }
            None => ClusterType::Tcp,
        }
    }

    fn build_addr(port: u16) -> redis::ConnectionAddr {
        match ClusterType::get_intended() {
            ClusterType::Tcp => redis::ConnectionAddr::Tcp("127.0.0.1".into(), port),
            ClusterType::TcpTls => redis::ConnectionAddr::TcpTls {
                host: "127.0.0.1".into(),
                port,
                insecure: true,
                tls_params: None,
            },
        }
    }
}

fn port_in_use(addr: &str) -> bool {
    let socket_addr: std::net::SocketAddr = addr.parse().expect("Invalid address");
    let socket = socket2::Socket::new(
        socket2::Domain::for_address(socket_addr),
        socket2::Type::STREAM,
        None,
    )
    .expect("Failed to create socket");

    socket.connect(&socket_addr.into()).is_ok()
}

pub struct RedisCluster {
    pub servers: Vec<RedisServer>,
    pub folders: Vec<TempDir>,
    pub tls_paths: Option<TlsFilePaths>,
}

impl RedisCluster {
    pub fn username() -> &'static str {
        "hello"
    }

    pub fn password() -> &'static str {
        "world"
    }

    pub fn new(nodes: u16, replicas: u16) -> RedisCluster {
        RedisCluster::with_modules(nodes, replicas, &[], false)
    }

    #[cfg(feature = "tls-rustls")]
    pub fn new_with_mtls(nodes: u16, replicas: u16) -> RedisCluster {
        RedisCluster::with_modules(nodes, replicas, &[], true)
    }

    pub fn with_modules(
        nodes: u16,
        replicas: u16,
        modules: &[Module],
        mtls_enabled: bool,
    ) -> RedisCluster {
        let mut servers = vec![];
        let mut folders = vec![];
        let mut addrs = vec![];
        let start_port = 7000;
        let mut tls_paths = None;

        let mut is_tls = false;

        if let ClusterType::TcpTls = ClusterType::get_intended() {
            // Create a shared set of keys in cluster mode
            let tempdir = tempfile::Builder::new()
                .prefix("redis")
                .tempdir()
                .expect("failed to create tempdir");
            let files = build_keys_and_certs_for_tls(&tempdir);
            folders.push(tempdir);
            tls_paths = Some(files);
            is_tls = true;
        }

        let max_attempts = 5;

        for node in 0..nodes {
            let port = start_port + node;

            servers.push(RedisServer::new_with_addr_tls_modules_and_spawner(
                ClusterType::build_addr(port),
                None,
                tls_paths.clone(),
                mtls_enabled,
                modules,
                |cmd| {
                    let tempdir = tempfile::Builder::new()
                        .prefix("redis")
                        .tempdir()
                        .expect("failed to create tempdir");
                    let acl_path = tempdir.path().join("users.acl");
                    let acl_content = format!(
                        "user {} on allcommands allkeys >{}",
                        Self::username(),
                        Self::password()
                    );
                    std::fs::write(&acl_path, acl_content).expect("failed to write acl file");
                    cmd.arg("--cluster-enabled")
                        .arg("yes")
                        .arg("--cluster-config-file")
                        .arg(&tempdir.path().join("nodes.conf"))
                        .arg("--cluster-node-timeout")
                        .arg("5000")
                        .arg("--appendonly")
                        .arg("yes")
                        .arg("--aclfile")
                        .arg(&acl_path);
                    if is_tls {
                        cmd.arg("--tls-cluster").arg("yes");
                        if replicas > 0 {
                            cmd.arg("--tls-replication").arg("yes");
                        }
                    }
                    let addr = format!("127.0.0.1:{port}");
                    cmd.current_dir(tempdir.path());
                    folders.push(tempdir);
<<<<<<< HEAD
                    addrs.push(addr.clone());
=======
                    addrs.push(format!("127.0.0.1:{port}"));
>>>>>>> c9b5c45a

                    let mut cur_attempts = 0;
                    loop {
                        let mut process = cmd.spawn().unwrap();
<<<<<<< HEAD
                        sleep(Duration::from_millis(50));
=======
                        sleep(Duration::from_millis(100));
>>>>>>> c9b5c45a

                        match process.try_wait() {
                            Ok(Some(status)) => {
                                let err =
                                    format!("redis server creation failed with status {status:?}");
                                if cur_attempts == max_attempts {
                                    panic!("{err}");
                                }
                                eprintln!("Retrying: {err}");
                                cur_attempts += 1;
                            }
                            Ok(None) => {
<<<<<<< HEAD
                                let max_attempts = 20;
                                let mut cur_attempts = 0;
                                loop {
                                    if cur_attempts == max_attempts {
                                        panic!("redis server creation failed: Port {port} closed")
                                    }
                                    if port_in_use(&addr) {
                                        return process;
                                    }
                                    eprintln!("Waiting for redis process to initialize");
                                    sleep(Duration::from_millis(50));
                                    cur_attempts += 1;
                                }
=======
                                return process;
>>>>>>> c9b5c45a
                            }
                            Err(e) => {
                                panic!("Unexpected error in redis server creation {e}");
                            }
                        }
                    }
                },
            ));
        }

        let mut cmd = process::Command::new("redis-cli");
        cmd.stdout(process::Stdio::null())
            .arg("--cluster")
            .arg("create")
            .args(&addrs);
        if replicas > 0 {
            cmd.arg("--cluster-replicas").arg(replicas.to_string());
        }
        cmd.arg("--cluster-yes");

        if is_tls {
            if mtls_enabled {
                if let Some(TlsFilePaths {
                    redis_crt,
                    redis_key,
                    ca_crt,
                }) = &tls_paths
                {
                    cmd.arg("--cert");
                    cmd.arg(redis_crt);
                    cmd.arg("--key");
                    cmd.arg(redis_key);
                    cmd.arg("--cacert");
                    cmd.arg(ca_crt);
                    cmd.arg("--tls");
                }
            } else {
                cmd.arg("--tls").arg("--insecure");
            }
        }
<<<<<<< HEAD
=======

        let mut cur_attempts = 0;
        loop {
            let output = cmd.output().unwrap();
            if output.status.success() {
                break;
            } else {
                let err = format!("Cluster creation failed: {output:?}");
                if cur_attempts == max_attempts {
                    panic!("{err}");
                }
                eprintln!("Retrying: {err}");
                sleep(Duration::from_millis(50));
                cur_attempts += 1;
            }
        }
>>>>>>> c9b5c45a

        let mut cur_attempts = 0;
        loop {
            let output = cmd.output().unwrap();
            if output.status.success() {
                break;
            } else {
                let err = format!("Cluster creation failed: {output:?}");
                if cur_attempts == max_attempts {
                    panic!("{err}");
                }
                eprintln!("Retrying: {err}");
                sleep(Duration::from_millis(50));
                cur_attempts += 1;
            }
        }

        let cluster = RedisCluster {
            servers,
            folders,
            tls_paths,
        };
        if replicas > 0 {
            cluster.wait_for_replicas(replicas, mtls_enabled);
        }

        wait_for_status_ok(&cluster);
        cluster
    }

    // parameter `_mtls_enabled` can only be used if `feature = tls-rustls` is active
    #[allow(dead_code)]
    fn wait_for_replicas(&self, replicas: u16, _mtls_enabled: bool) {
        'server: for server in &self.servers {
            let conn_info = server.connection_info();
            eprintln!(
                "waiting until {:?} knows required number of replicas",
                conn_info.addr
            );

            #[cfg(feature = "tls-rustls")]
            let client =
                build_single_client(server.connection_info(), &self.tls_paths, _mtls_enabled)
                    .unwrap();
            #[cfg(not(feature = "tls-rustls"))]
            let client = redis::Client::open(server.connection_info()).unwrap();

            let mut con = client.get_connection().unwrap();

            // retry 500 times
            for _ in 1..500 {
                let value = redis::cmd("CLUSTER").arg("SLOTS").query(&mut con).unwrap();
                let slots: Vec<Vec<redis::Value>> = redis::from_owned_redis_value(value).unwrap();

                // all slots should have following items:
                // [start slot range, end slot range, master's IP, replica1's IP, replica2's IP,... ]
                if slots.iter().all(|slot| slot.len() >= 3 + replicas as usize) {
                    continue 'server;
                }

                sleep(Duration::from_millis(100));
            }

            panic!("failed to create enough replicas");
        }
    }

    pub fn stop(&mut self) {
        for server in &mut self.servers {
            server.stop();
        }
    }

    pub fn iter_servers(&self) -> impl Iterator<Item = &RedisServer> {
        self.servers.iter()
    }
}

fn wait_for_status_ok(cluster: &RedisCluster) {
    'server: for server in &cluster.servers {
        let log_file = RedisServer::log_file(&server.tempdir);

        for _ in 1..500 {
            let contents =
                std::fs::read_to_string(&log_file).expect("Should have been able to read the file");

            if contents.contains("Cluster state changed: ok") {
                continue 'server;
            }
            sleep(Duration::from_millis(20));
        }
        panic!("failed to reach state change: OK");
    }
}

impl Drop for RedisCluster {
    fn drop(&mut self) {
        self.stop()
    }
}

pub struct TestClusterContext {
    pub cluster: RedisCluster,
    pub client: redis::cluster::ClusterClient,
<<<<<<< HEAD
    pub mtls_enabled: bool,
    pub nodes: Vec<ConnectionInfo>,
=======
    pub protocol: ProtocolVersion,
>>>>>>> c9b5c45a
}

impl TestClusterContext {
    pub fn new(nodes: u16, replicas: u16) -> TestClusterContext {
        Self::new_with_cluster_client_builder(nodes, replicas, identity, false)
    }

    #[cfg(feature = "tls-rustls")]
    pub fn new_with_mtls(nodes: u16, replicas: u16) -> TestClusterContext {
        Self::new_with_cluster_client_builder(nodes, replicas, identity, true)
    }

    pub fn new_with_cluster_client_builder<F>(
        nodes: u16,
        replicas: u16,
        initializer: F,
        mtls_enabled: bool,
    ) -> TestClusterContext
    where
        F: FnOnce(redis::cluster::ClusterClientBuilder) -> redis::cluster::ClusterClientBuilder,
    {
        let cluster = RedisCluster::new(nodes, replicas);
        let initial_nodes: Vec<ConnectionInfo> = cluster
            .iter_servers()
            .map(RedisServer::connection_info)
            .collect();
<<<<<<< HEAD
        let mut builder = redis::cluster::ClusterClientBuilder::new(initial_nodes.clone());

        #[cfg(feature = "tls-rustls")]
        if mtls_enabled {
            if let Some(tls_file_paths) = &cluster.tls_paths {
                builder = builder.certs(load_certs_from_file(tls_file_paths));
            }
        }

        builder = initializer(builder);

        let client = builder.build().unwrap();

        TestClusterContext {
            cluster,
            client,
            mtls_enabled,
            nodes: initial_nodes,
=======
        let mut builder = redis::cluster::ClusterClientBuilder::new(initial_nodes);
        builder = builder.use_protocol(use_protocol());
        builder = initializer(builder);

        let client = builder.build().unwrap();
        TestClusterContext {
            cluster,
            client,
            protocol: use_protocol(),
>>>>>>> c9b5c45a
        }
    }

    pub fn connection(&self) -> redis::cluster::ClusterConnection {
        self.client.get_connection().unwrap()
    }

    #[cfg(feature = "cluster-async")]
    pub async fn async_connection(&self) -> redis::cluster_async::ClusterConnection {
        self.client.get_async_connection().await.unwrap()
    }

    #[cfg(feature = "cluster-async")]
    pub async fn async_generic_connection<
        C: ConnectionLike + Connect + Clone + Send + Sync + Unpin + 'static,
    >(
        &self,
    ) -> redis::cluster_async::ClusterConnection<C> {
        self.client
            .get_async_generic_connection::<C>()
            .await
            .unwrap()
    }

    pub fn wait_for_cluster_up(&self) {
        let mut con = self.connection();
        let mut c = redis::cmd("CLUSTER");
        c.arg("INFO");

        for _ in 0..100 {
            let r: String = c.query::<String>(&mut con).unwrap();
            if r.starts_with("cluster_state:ok") {
                return;
            }

            sleep(Duration::from_millis(25));
        }

        panic!("failed waiting for cluster to be ready");
    }

    pub fn disable_default_user(&self) {
        for server in &self.cluster.servers {
            #[cfg(feature = "tls-rustls")]
            let client = build_single_client(
                server.connection_info(),
                &self.cluster.tls_paths,
                self.mtls_enabled,
            )
            .unwrap();
            #[cfg(not(feature = "tls-rustls"))]
            let client = redis::Client::open(server.connection_info()).unwrap();

            let mut con = client.get_connection().unwrap();
            let _: () = redis::cmd("ACL")
                .arg("SETUSER")
                .arg("default")
                .arg("off")
                .query(&mut con)
                .unwrap();

            // subsequent unauthenticated command should fail:
            let mut con = client.get_connection().unwrap();
            assert!(redis::cmd("PING").query::<()>(&mut con).is_err());
        }
    }

    pub fn get_version(&self) -> super::Version {
        let mut conn = self.connection();
        super::get_version(&mut conn)
    }
}<|MERGE_RESOLUTION|>--- conflicted
+++ resolved
@@ -20,11 +20,7 @@
 #[cfg(feature = "tls-rustls")]
 use super::{build_single_client, load_certs_from_file};
 
-<<<<<<< HEAD
-=======
 use super::use_protocol;
-use super::Module;
->>>>>>> c9b5c45a
 use super::RedisServer;
 use super::TlsFilePaths;
 
@@ -168,20 +164,12 @@
                     let addr = format!("127.0.0.1:{port}");
                     cmd.current_dir(tempdir.path());
                     folders.push(tempdir);
-<<<<<<< HEAD
                     addrs.push(addr.clone());
-=======
-                    addrs.push(format!("127.0.0.1:{port}"));
->>>>>>> c9b5c45a
 
                     let mut cur_attempts = 0;
                     loop {
                         let mut process = cmd.spawn().unwrap();
-<<<<<<< HEAD
                         sleep(Duration::from_millis(50));
-=======
-                        sleep(Duration::from_millis(100));
->>>>>>> c9b5c45a
 
                         match process.try_wait() {
                             Ok(Some(status)) => {
@@ -194,7 +182,6 @@
                                 cur_attempts += 1;
                             }
                             Ok(None) => {
-<<<<<<< HEAD
                                 let max_attempts = 20;
                                 let mut cur_attempts = 0;
                                 loop {
@@ -208,9 +195,6 @@
                                     sleep(Duration::from_millis(50));
                                     cur_attempts += 1;
                                 }
-=======
-                                return process;
->>>>>>> c9b5c45a
                             }
                             Err(e) => {
                                 panic!("Unexpected error in redis server creation {e}");
@@ -251,8 +235,6 @@
                 cmd.arg("--tls").arg("--insecure");
             }
         }
-<<<<<<< HEAD
-=======
 
         let mut cur_attempts = 0;
         loop {
@@ -269,23 +251,6 @@
                 cur_attempts += 1;
             }
         }
->>>>>>> c9b5c45a
-
-        let mut cur_attempts = 0;
-        loop {
-            let output = cmd.output().unwrap();
-            if output.status.success() {
-                break;
-            } else {
-                let err = format!("Cluster creation failed: {output:?}");
-                if cur_attempts == max_attempts {
-                    panic!("{err}");
-                }
-                eprintln!("Retrying: {err}");
-                sleep(Duration::from_millis(50));
-                cur_attempts += 1;
-            }
-        }
 
         let cluster = RedisCluster {
             servers,
@@ -374,12 +339,9 @@
 pub struct TestClusterContext {
     pub cluster: RedisCluster,
     pub client: redis::cluster::ClusterClient,
-<<<<<<< HEAD
     pub mtls_enabled: bool,
     pub nodes: Vec<ConnectionInfo>,
-=======
     pub protocol: ProtocolVersion,
->>>>>>> c9b5c45a
 }
 
 impl TestClusterContext {
@@ -406,8 +368,9 @@
             .iter_servers()
             .map(RedisServer::connection_info)
             .collect();
-<<<<<<< HEAD
-        let mut builder = redis::cluster::ClusterClientBuilder::new(initial_nodes.clone());
+        let mut builder = redis::cluster::ClusterClientBuilder::new(initial_nodes.clone())
+            .use_protocol(use_protocol());
+        builder = builder.use_protocol(use_protocol());
 
         #[cfg(feature = "tls-rustls")]
         if mtls_enabled {
@@ -425,17 +388,7 @@
             client,
             mtls_enabled,
             nodes: initial_nodes,
-=======
-        let mut builder = redis::cluster::ClusterClientBuilder::new(initial_nodes);
-        builder = builder.use_protocol(use_protocol());
-        builder = initializer(builder);
-
-        let client = builder.build().unwrap();
-        TestClusterContext {
-            cluster,
-            client,
             protocol: use_protocol(),
->>>>>>> c9b5c45a
         }
     }
 
@@ -498,8 +451,9 @@
                 .unwrap();
 
             // subsequent unauthenticated command should fail:
-            let mut con = client.get_connection().unwrap();
-            assert!(redis::cmd("PING").query::<()>(&mut con).is_err());
+            if let Ok(mut con) = client.get_connection() {
+                assert!(redis::cmd("PING").query::<()>(&mut con).is_err());
+            }
         }
     }
 
