use redis::{
    cluster::{self, ClusterClient, ClusterClientBuilder},
    ErrorKind, FromRedisValue, RedisError,
};

use std::{
    collections::HashMap,
    net::{IpAddr, Ipv4Addr, SocketAddr},
    sync::{
        atomic::{AtomicUsize, Ordering},
        Arc, RwLock,
    },
    time::Duration,
};

use {
    once_cell::sync::Lazy,
    redis::{IntoConnectionInfo, RedisResult, Value},
};

#[cfg(feature = "cluster-async")]
use redis::{aio, cluster_async, RedisFuture};

#[cfg(feature = "cluster-async")]
use futures::future;

use redis::PushKind;
#[cfg(feature = "cluster-async")]
use tokio::runtime::Runtime;

type Handler = Arc<dyn Fn(&[u8], u16) -> Result<(), RedisResult<Value>> + Send + Sync>;

pub struct MockConnectionBehavior {
    pub id: String,
    pub handler: Handler,
    pub connection_id_provider: AtomicUsize,
    pub returned_ip_type: ConnectionIPReturnType,
    pub return_connection_err: ShouldReturnConnectionError,
}

impl MockConnectionBehavior {
    fn new(id: &str, handler: Handler) -> Self {
        Self {
            id: id.to_string(),
            handler,
            connection_id_provider: AtomicUsize::new(0),
            returned_ip_type: ConnectionIPReturnType::default(),
            return_connection_err: ShouldReturnConnectionError::default(),
        }
    }

    #[must_use]
    pub fn register_new(id: &str, handler: Handler) -> RemoveHandler {
        get_behaviors().insert(id.to_string(), Self::new(id, handler));
        RemoveHandler(vec![id.to_string()])
    }

    fn get_handler(&self) -> Handler {
        self.handler.clone()
    }
}

pub fn modify_mock_connection_behavior(name: &str, func: impl FnOnce(&mut MockConnectionBehavior)) {
    func(
        get_behaviors()
            .get_mut(name)
            .expect("Handler `{name}` was not installed"),
    );
}

pub fn get_mock_connection_handler(name: &str) -> Handler {
    MOCK_CONN_BEHAVIORS
        .read()
        .unwrap()
        .get(name)
        .expect("Handler `{name}` was not installed")
        .get_handler()
}

pub fn get_mock_connection(name: &str, id: usize) -> MockConnection {
    get_mock_connection_with_port(name, id, 6379)
}

pub fn get_mock_connection_with_port(name: &str, id: usize, port: u16) -> MockConnection {
    MockConnection {
        id,
        handler: get_mock_connection_handler(name),
        port,
    }
}

static MOCK_CONN_BEHAVIORS: Lazy<RwLock<HashMap<String, MockConnectionBehavior>>> =
    Lazy::new(Default::default);

fn get_behaviors() -> std::sync::RwLockWriteGuard<'static, HashMap<String, MockConnectionBehavior>>
{
    MOCK_CONN_BEHAVIORS.write().unwrap()
}

#[derive(Default)]
pub enum ConnectionIPReturnType {
    /// New connections' IP will be returned as None
    #[default]
    None,
    /// Creates connections with the specified IP
    Specified(IpAddr),
    /// Each new connection will be created with a different IP based on the passed atomic integer
    Different(AtomicUsize),
}

#[derive(Default)]
pub enum ShouldReturnConnectionError {
    /// Don't return a connection error
    #[default]
    No,
    /// Always return a connection error
    Yes,
    /// Return connection error when the internal index is an odd number
    OnOddIdx(AtomicUsize),
}

#[derive(Clone)]
pub struct MockConnection {
    pub id: usize,
    pub handler: Handler,
    pub port: u16,
}

#[cfg(feature = "cluster-async")]
impl cluster_async::Connect for MockConnection {
    fn connect<'a, T>(
        info: T,
        _response_timeout: Duration,
        _connection_timeout: Duration,
        _socket_addr: Option<SocketAddr>,
    ) -> RedisFuture<'a, (Self, Option<IpAddr>)>
    where
        T: IntoConnectionInfo + Send + 'a,
    {
        let info = info.into_connection_info().unwrap();

        let (name, port) = match &info.addr {
            redis::ConnectionAddr::Tcp(addr, port) => (addr, *port),
            _ => unreachable!(),
        };
        let binding = MOCK_CONN_BEHAVIORS.read().unwrap();
        let conn_utils = binding
            .get(name)
            .unwrap_or_else(|| panic!("MockConnectionUtils for `{name}` were not installed"));
        let conn_err = Box::pin(future::err(RedisError::from(std::io::Error::new(
            std::io::ErrorKind::ConnectionReset,
            "mock-io-error",
        ))));
        match &conn_utils.return_connection_err {
            ShouldReturnConnectionError::No => {}
            ShouldReturnConnectionError::Yes => return conn_err,
            ShouldReturnConnectionError::OnOddIdx(curr_idx) => {
                if curr_idx.fetch_add(1, Ordering::SeqCst) % 2 != 0 {
                    // raise an error on each odd number
                    return conn_err;
                }
            }
        }

        let ip = match &conn_utils.returned_ip_type {
            ConnectionIPReturnType::Specified(ip) => Some(*ip),
            ConnectionIPReturnType::Different(ip_getter) => {
                let first_ip_num = ip_getter.fetch_add(1, Ordering::SeqCst) as u8;
                Some(IpAddr::V4(Ipv4Addr::new(first_ip_num, 0, 0, 0)))
            }
            ConnectionIPReturnType::None => None,
        };

        Box::pin(future::ok((
            MockConnection {
                id: conn_utils
                    .connection_id_provider
                    .fetch_add(1, Ordering::SeqCst),
                handler: conn_utils.get_handler(),
                port,
            },
            ip,
        )))
    }
}

impl cluster::Connect for MockConnection {
    fn connect<'a, T>(info: T, _timeout: Option<Duration>) -> RedisResult<Self>
    where
        T: IntoConnectionInfo,
    {
        let info = info.into_connection_info().unwrap();

        let (name, port) = match &info.addr {
            redis::ConnectionAddr::Tcp(addr, port) => (addr, *port),
            _ => unreachable!(),
        };
        let binding = MOCK_CONN_BEHAVIORS.read().unwrap();
        let conn_utils = binding
            .get(name)
            .unwrap_or_else(|| panic!("MockConnectionUtils for `{name}` were not installed"));
        Ok(MockConnection {
            id: conn_utils
                .connection_id_provider
                .fetch_add(1, Ordering::SeqCst),
            handler: conn_utils.get_handler(),
            port,
        })
    }

    fn send_packed_command(&mut self, _cmd: &[u8]) -> RedisResult<()> {
        Ok(())
    }

    fn set_write_timeout(&self, _dur: Option<std::time::Duration>) -> RedisResult<()> {
        Ok(())
    }

    fn set_read_timeout(&self, _dur: Option<std::time::Duration>) -> RedisResult<()> {
        Ok(())
    }

    fn recv_response(&mut self) -> RedisResult<Value> {
        Ok(Value::Nil)
    }
}

pub fn contains_slice(xs: &[u8], ys: &[u8]) -> bool {
    for i in 0..xs.len() {
        if xs[i..].starts_with(ys) {
            return true;
        }
    }
    false
}

pub fn respond_startup(name: &str, cmd: &[u8]) -> Result<(), RedisResult<Value>> {
<<<<<<< HEAD
    if contains_slice(cmd, b"PING") || contains_slice(cmd, b"SETNAME") {
=======
    if contains_slice(cmd, b"PING") {
>>>>>>> 52ed0bad
        Err(Ok(Value::SimpleString("OK".into())))
    } else if contains_slice(cmd, b"CLUSTER") && contains_slice(cmd, b"SLOTS") {
        Err(Ok(Value::Array(vec![Value::Array(vec![
            Value::Int(0),
            Value::Int(16383),
            Value::Array(vec![
                Value::BulkString(name.as_bytes().to_vec()),
                Value::Int(6379),
            ]),
        ])])))
    } else if contains_slice(cmd, b"READONLY") {
        Err(Ok(Value::SimpleString("OK".into())))
    } else {
        Ok(())
    }
}

#[derive(Clone, Debug)]
pub struct MockSlotRange {
    pub primary_port: u16,
    pub replica_ports: Vec<u16>,
    pub slot_range: std::ops::Range<u16>,
}

pub fn respond_startup_with_replica(name: &str, cmd: &[u8]) -> Result<(), RedisResult<Value>> {
    respond_startup_with_replica_using_config(name, cmd, None)
}

pub fn respond_startup_two_nodes(name: &str, cmd: &[u8]) -> Result<(), RedisResult<Value>> {
    respond_startup_with_replica_using_config(
        name,
        cmd,
        Some(vec![
            MockSlotRange {
                primary_port: 6379,
                replica_ports: vec![],
                slot_range: (0..8191),
            },
            MockSlotRange {
                primary_port: 6380,
                replica_ports: vec![],
                slot_range: (8192..16383),
            },
        ]),
    )
}

pub fn create_topology_from_config(name: &str, slots_config: Vec<MockSlotRange>) -> Value {
    let slots_vec = slots_config
        .into_iter()
        .map(|slot_config| {
            let mut config = vec![
                Value::Int(slot_config.slot_range.start as i64),
                Value::Int(slot_config.slot_range.end as i64),
                Value::Array(vec![
                    Value::BulkString(name.as_bytes().to_vec()),
                    Value::Int(slot_config.primary_port as i64),
                ]),
            ];
            config.extend(slot_config.replica_ports.into_iter().map(|replica_port| {
                Value::Array(vec![
                    Value::BulkString(name.as_bytes().to_vec()),
                    Value::Int(replica_port as i64),
                ])
            }));
            Value::Array(config)
        })
        .collect();
    Value::Array(slots_vec)
}

pub fn respond_startup_with_replica_using_config(
    name: &str,
    cmd: &[u8],
    slots_config: Option<Vec<MockSlotRange>>,
) -> Result<(), RedisResult<Value>> {
    let slots_config = slots_config.unwrap_or(vec![
        MockSlotRange {
            primary_port: 6379,
            replica_ports: vec![6380],
            slot_range: (0..8191),
        },
        MockSlotRange {
            primary_port: 6381,
            replica_ports: vec![6382],
            slot_range: (8192..16383),
        },
    ]);
<<<<<<< HEAD
    if contains_slice(cmd, b"PING") || contains_slice(cmd, b"SETNAME") {
        Err(Ok(Value::SimpleString("OK".into())))
    } else if contains_slice(cmd, b"CLUSTER") && contains_slice(cmd, b"SLOTS") {
        let slots = create_topology_from_config(name, slots_config);
        Err(Ok(slots))
=======
    if contains_slice(cmd, b"PING") {
        Err(Ok(Value::SimpleString("OK".into())))
    } else if contains_slice(cmd, b"CLUSTER") && contains_slice(cmd, b"SLOTS") {
        let slots = slots_config
            .into_iter()
            .map(|slot_config| {
                let replicas = slot_config
                    .replica_ports
                    .into_iter()
                    .flat_map(|replica_port| {
                        vec![
                            Value::BulkString(name.as_bytes().to_vec()),
                            Value::Int(replica_port as i64),
                        ]
                    })
                    .collect();
                Value::Array(vec![
                    Value::Int(slot_config.slot_range.start as i64),
                    Value::Int(slot_config.slot_range.end as i64),
                    Value::Array(vec![
                        Value::BulkString(name.as_bytes().to_vec()),
                        Value::Int(slot_config.primary_port as i64),
                    ]),
                    Value::Array(replicas),
                ])
            })
            .collect();
        Err(Ok(Value::Array(slots)))
>>>>>>> 52ed0bad
    } else if contains_slice(cmd, b"READONLY") {
        Err(Ok(Value::SimpleString("OK".into())))
    } else {
        Ok(())
    }
}

#[cfg(feature = "cluster-async")]
impl aio::ConnectionLike for MockConnection {
    fn req_packed_command<'a>(&'a mut self, cmd: &'a redis::Cmd) -> RedisFuture<'a, Value> {
        Box::pin(future::ready(
            (self.handler)(&cmd.get_packed_command(), self.port)
                .expect_err("Handler did not specify a response"),
        ))
    }

    fn req_packed_commands<'a>(
        &'a mut self,
        _pipeline: &'a redis::Pipeline,
        _offset: usize,
        _count: usize,
    ) -> RedisFuture<'a, Vec<Value>> {
        Box::pin(future::ok(vec![]))
    }

    fn get_db(&self) -> i64 {
        0
    }
}

impl redis::ConnectionLike for MockConnection {
    fn req_packed_command(&mut self, cmd: &[u8]) -> RedisResult<Value> {
        (self.handler)(cmd, self.port).expect_err("Handler did not specify a response")
    }

    fn req_packed_commands(
        &mut self,
        cmd: &[u8],
        offset: usize,
        _count: usize,
    ) -> RedisResult<Vec<Value>> {
        let res = (self.handler)(cmd, self.port).expect_err("Handler did not specify a response");
        match res {
            Err(err) => Err(err),
            Ok(res) => {
                if let Value::Array(results) = res {
                    match results.into_iter().nth(offset) {
                        Some(Value::Array(res)) => Ok(res),
                        _ => Err((ErrorKind::ResponseError, "non-array response").into()),
                    }
                } else {
                    Err((
                        ErrorKind::ResponseError,
                        "non-array response",
                        String::from_owned_redis_value(res).unwrap(),
                    )
                        .into())
                }
            }
        }
    }

    fn get_db(&self) -> i64 {
        0
    }

    fn check_connection(&mut self) -> bool {
        true
    }

    fn is_open(&self) -> bool {
        true
    }

    fn execute_push_message(&mut self, _kind: PushKind, _data: Vec<Value>) {
        // TODO - implement handling RESP3 push messages
    }
}

pub struct MockEnv {
    #[cfg(feature = "cluster-async")]
    pub runtime: Runtime,
    pub client: redis::cluster::ClusterClient,
    pub connection: redis::cluster::ClusterConnection<MockConnection>,
    #[cfg(feature = "cluster-async")]
    pub async_connection: redis::cluster_async::ClusterConnection<MockConnection>,
    #[allow(unused)]
    pub handler: RemoveHandler,
}

pub struct RemoveHandler(Vec<String>);

impl Drop for RemoveHandler {
    fn drop(&mut self) {
        for id in &self.0 {
            get_behaviors().remove(id);
        }
    }
}

impl MockEnv {
    pub fn new(
        id: &str,
        handler: impl Fn(&[u8], u16) -> Result<(), RedisResult<Value>> + Send + Sync + 'static,
    ) -> Self {
        Self::with_client_builder(
            ClusterClient::builder(vec![&*format!("redis://{id}")]),
            id,
            handler,
        )
    }

    pub fn with_client_builder(
        client_builder: ClusterClientBuilder,
        id: &str,
        handler: impl Fn(&[u8], u16) -> Result<(), RedisResult<Value>> + Send + Sync + 'static,
    ) -> Self {
        #[cfg(feature = "cluster-async")]
        let runtime = tokio::runtime::Builder::new_current_thread()
            .enable_io()
            .enable_time()
            .build()
            .unwrap();

        let id = id.to_string();
        let handler = MockConnectionBehavior::register_new(
            &id,
            Arc::new(move |cmd, port| handler(cmd, port)),
        );
        let client = client_builder.build().unwrap();
        let connection = client.get_generic_connection().unwrap();
        #[cfg(feature = "cluster-async")]
        let async_connection = runtime
            .block_on(client.get_async_generic_connection())
            .unwrap();
        MockEnv {
            #[cfg(feature = "cluster-async")]
            runtime,
            client,
            connection,
            #[cfg(feature = "cluster-async")]
            async_connection,
            handler,
        }
    }
}<|MERGE_RESOLUTION|>--- conflicted
+++ resolved
@@ -24,7 +24,6 @@
 #[cfg(feature = "cluster-async")]
 use futures::future;
 
-use redis::PushKind;
 #[cfg(feature = "cluster-async")]
 use tokio::runtime::Runtime;
 
@@ -235,11 +234,7 @@
 }
 
 pub fn respond_startup(name: &str, cmd: &[u8]) -> Result<(), RedisResult<Value>> {
-<<<<<<< HEAD
     if contains_slice(cmd, b"PING") || contains_slice(cmd, b"SETNAME") {
-=======
-    if contains_slice(cmd, b"PING") {
->>>>>>> 52ed0bad
         Err(Ok(Value::SimpleString("OK".into())))
     } else if contains_slice(cmd, b"CLUSTER") && contains_slice(cmd, b"SLOTS") {
         Err(Ok(Value::Array(vec![Value::Array(vec![
@@ -328,42 +323,11 @@
             slot_range: (8192..16383),
         },
     ]);
-<<<<<<< HEAD
     if contains_slice(cmd, b"PING") || contains_slice(cmd, b"SETNAME") {
         Err(Ok(Value::SimpleString("OK".into())))
     } else if contains_slice(cmd, b"CLUSTER") && contains_slice(cmd, b"SLOTS") {
         let slots = create_topology_from_config(name, slots_config);
         Err(Ok(slots))
-=======
-    if contains_slice(cmd, b"PING") {
-        Err(Ok(Value::SimpleString("OK".into())))
-    } else if contains_slice(cmd, b"CLUSTER") && contains_slice(cmd, b"SLOTS") {
-        let slots = slots_config
-            .into_iter()
-            .map(|slot_config| {
-                let replicas = slot_config
-                    .replica_ports
-                    .into_iter()
-                    .flat_map(|replica_port| {
-                        vec![
-                            Value::BulkString(name.as_bytes().to_vec()),
-                            Value::Int(replica_port as i64),
-                        ]
-                    })
-                    .collect();
-                Value::Array(vec![
-                    Value::Int(slot_config.slot_range.start as i64),
-                    Value::Int(slot_config.slot_range.end as i64),
-                    Value::Array(vec![
-                        Value::BulkString(name.as_bytes().to_vec()),
-                        Value::Int(slot_config.primary_port as i64),
-                    ]),
-                    Value::Array(replicas),
-                ])
-            })
-            .collect();
-        Err(Ok(Value::Array(slots)))
->>>>>>> 52ed0bad
     } else if contains_slice(cmd, b"READONLY") {
         Err(Ok(Value::SimpleString("OK".into())))
     } else {
@@ -437,10 +401,6 @@
     fn is_open(&self) -> bool {
         true
     }
-
-    fn execute_push_message(&mut self, _kind: PushKind, _data: Vec<Value>) {
-        // TODO - implement handling RESP3 push messages
-    }
 }
 
 pub struct MockEnv {
