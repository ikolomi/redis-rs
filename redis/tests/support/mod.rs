#![allow(dead_code)]

#[cfg(feature = "aio")]
use futures::Future;
use redis::{ConnectionAddr, InfoDict, ProtocolVersion, RedisConnectionInfo, Value};
use std::path::Path;
use std::{
    env, fs, io, net::SocketAddr, net::TcpListener, path::PathBuf, process, thread::sleep,
    time::Duration,
};
#[cfg(feature = "tls-rustls")]
use std::{
    fs::File,
    io::{BufReader, Read},
};

<<<<<<< HEAD
=======
#[cfg(feature = "aio")]
use futures::Future;
use redis::{ConnectionAddr, InfoDict, Pipeline, ProtocolVersion, RedisConnectionInfo, Value};

>>>>>>> 52ed0bad
#[cfg(feature = "tls-rustls")]
use redis::{ClientTlsConfig, TlsCertificates};

use socket2::{Domain, Socket, Type};
use tempfile::TempDir;

pub fn use_protocol() -> ProtocolVersion {
    if env::var("PROTOCOL").unwrap_or_default() == "RESP3" {
        ProtocolVersion::RESP3
    } else {
        ProtocolVersion::RESP2
    }
}

pub fn current_thread_runtime() -> tokio::runtime::Runtime {
    let mut builder = tokio::runtime::Builder::new_current_thread();

    #[cfg(feature = "aio")]
    builder.enable_io();

    builder.enable_time();

    builder.build().unwrap()
}

#[cfg(feature = "aio")]
pub fn block_on_all<F, V>(f: F) -> F::Output
where
    F: Future<Output = redis::RedisResult<V>>,
{
    use std::panic;
    use std::sync::atomic::{AtomicBool, Ordering};

    static CHECK: AtomicBool = AtomicBool::new(false);

    // TODO - this solution is purely single threaded, and won't work on multiple threads at the same time.
    // This is needed because Tokio's Runtime silently ignores panics - https://users.rust-lang.org/t/tokio-runtime-what-happens-when-a-thread-panics/95819
    // Once Tokio stabilizes the `unhandled_panic` field on the runtime builder, it should be used instead.
    panic::set_hook(Box::new(|panic| {
        println!("Panic: {panic}");
        CHECK.store(true, Ordering::Relaxed);
    }));

    // This continuously query the flag, in order to abort ASAP after a panic.
    let check_future = futures_util::FutureExt::fuse(async {
        loop {
            if CHECK.load(Ordering::Relaxed) {
                return Err((redis::ErrorKind::IoError, "panic was caught").into());
            }
            futures_time::task::sleep(futures_time::time::Duration::from_millis(1)).await;
        }
    });
    let f = futures_util::FutureExt::fuse(f);
    futures::pin_mut!(f, check_future);

    let res = current_thread_runtime().block_on(async {
        futures::select! {res = f => res, err = check_future => err}
    });

    let _ = panic::take_hook();
    if CHECK.swap(false, Ordering::Relaxed) {
        panic!("Internal thread panicked");
    }

    res
}

#[cfg(feature = "aio")]
#[test]
fn test_block_on_all_panics_from_spawns() {
    let result = std::panic::catch_unwind(|| {
        block_on_all(async {
            tokio::task::spawn(async {
                futures_time::task::sleep(futures_time::time::Duration::from_millis(1)).await;
                panic!("As it should");
            });
            futures_time::task::sleep(futures_time::time::Duration::from_millis(10)).await;
            Ok(())
        })
    });
    assert!(result.is_err());
}

#[cfg(feature = "async-std-comp")]
pub fn block_on_all_using_async_std<F>(f: F) -> F::Output
where
    F: Future,
{
    async_std::task::block_on(f)
}

#[cfg(any(feature = "cluster", feature = "cluster-async"))]
mod cluster;

#[cfg(any(feature = "cluster", feature = "cluster-async"))]
mod mock_cluster;

mod util;
#[allow(unused_imports)]
pub use self::util::*;

#[cfg(any(feature = "cluster", feature = "cluster-async"))]
#[allow(unused_imports)]
pub use self::cluster::*;

#[cfg(any(feature = "cluster", feature = "cluster-async"))]
#[allow(unused_imports)]
pub use self::mock_cluster::*;

#[cfg(feature = "sentinel")]
mod sentinel;

#[cfg(feature = "sentinel")]
#[allow(unused_imports)]
pub use self::sentinel::*;

#[derive(PartialEq)]
enum ServerType {
    Tcp { tls: bool },
    Unix,
}

pub enum Module {
    Json,
}

pub struct RedisServer {
    pub process: process::Child,
    tempdir: tempfile::TempDir,
    addr: redis::ConnectionAddr,
    pub(crate) tls_paths: Option<TlsFilePaths>,
}

impl ServerType {
    fn get_intended() -> ServerType {
        match env::var("REDISRS_SERVER_TYPE")
            .ok()
            .as_ref()
            .map(|x| &x[..])
        {
            Some("tcp") => ServerType::Tcp { tls: false },
            Some("tcp+tls") => ServerType::Tcp { tls: true },
            Some("unix") => ServerType::Unix,
            Some(val) => {
                panic!("Unknown server type {val:?}");
            }
            None => ServerType::Tcp { tls: false },
        }
    }
}

impl RedisServer {
    pub fn new() -> RedisServer {
        RedisServer::with_modules(&[], false)
    }

    #[cfg(feature = "tls-rustls")]
    pub fn new_with_mtls() -> RedisServer {
        RedisServer::with_modules(&[], true)
    }

    pub fn get_addr(port: u16) -> ConnectionAddr {
        let server_type = ServerType::get_intended();
        match server_type {
            ServerType::Tcp { tls } => {
                if tls {
                    redis::ConnectionAddr::TcpTls {
                        host: "127.0.0.1".to_string(),
                        port,
                        insecure: true,
                        tls_params: None,
                    }
                } else {
                    redis::ConnectionAddr::Tcp("127.0.0.1".to_string(), port)
                }
            }
            ServerType::Unix => {
                let (a, b) = rand::random::<(u64, u64)>();
                let path = format!("/tmp/redis-rs-test-{a}-{b}.sock");
                redis::ConnectionAddr::Unix(PathBuf::from(&path))
            }
        }
    }

    pub fn with_modules(modules: &[Module], mtls_enabled: bool) -> RedisServer {
        // this is technically a race but we can't do better with
        // the tools that redis gives us :(
        let redis_port = get_random_available_port();
        let addr = RedisServer::get_addr(redis_port);

        RedisServer::new_with_addr_tls_modules_and_spawner(
            addr,
            None,
            None,
            mtls_enabled,
            modules,
            |cmd| {
                cmd.spawn()
                    .unwrap_or_else(|err| panic!("Failed to run {cmd:?}: {err}"))
            },
        )
    }

    pub fn new_with_addr_and_modules(
        addr: redis::ConnectionAddr,
        modules: &[Module],
        mtls_enabled: bool,
    ) -> RedisServer {
        RedisServer::new_with_addr_tls_modules_and_spawner(
            addr,
            None,
            None,
            mtls_enabled,
            modules,
            |cmd| {
                cmd.spawn()
                    .unwrap_or_else(|err| panic!("Failed to run {cmd:?}: {err}"))
            },
        )
    }

    pub fn new_with_addr_tls_modules_and_spawner<
        F: FnOnce(&mut process::Command) -> process::Child,
    >(
        addr: redis::ConnectionAddr,
        config_file: Option<&Path>,
        tls_paths: Option<TlsFilePaths>,
        mtls_enabled: bool,
        modules: &[Module],
        spawner: F,
    ) -> RedisServer {
        let mut redis_cmd = process::Command::new("redis-server");

        if let Some(config_path) = config_file {
            redis_cmd.arg(config_path);
        }

        // Load Redis Modules
        for module in modules {
            match module {
                Module::Json => {
                    redis_cmd
                        .arg("--loadmodule")
                        .arg(env::var("REDIS_RS_REDIS_JSON_PATH").expect(
                        "Unable to find path to RedisJSON at REDIS_RS_REDIS_JSON_PATH, is it set?",
                    ));
                }
            };
        }

        redis_cmd
            .stdout(process::Stdio::null())
            .stderr(process::Stdio::null());
        let tempdir = tempfile::Builder::new()
            .prefix("redis")
            .tempdir()
            .expect("failed to create tempdir");
        redis_cmd.arg("--logfile").arg(Self::log_file(&tempdir));
        match addr {
            redis::ConnectionAddr::Tcp(ref bind, server_port) => {
                redis_cmd
                    .arg("--port")
                    .arg(server_port.to_string())
                    .arg("--bind")
                    .arg(bind);

                RedisServer {
                    process: spawner(&mut redis_cmd),
                    tempdir,
                    addr,
                    tls_paths: None,
                }
            }
            redis::ConnectionAddr::TcpTls { ref host, port, .. } => {
                let tls_paths = tls_paths.unwrap_or_else(|| build_keys_and_certs_for_tls(&tempdir));

                let auth_client = if mtls_enabled { "yes" } else { "no" };

                // prepare redis with TLS
                redis_cmd
                    .arg("--tls-port")
                    .arg(&port.to_string())
                    .arg("--port")
                    .arg("0")
                    .arg("--tls-cert-file")
                    .arg(&tls_paths.redis_crt)
                    .arg("--tls-key-file")
                    .arg(&tls_paths.redis_key)
                    .arg("--tls-ca-cert-file")
                    .arg(&tls_paths.ca_crt)
                    .arg("--tls-auth-clients")
                    .arg(auth_client)
                    .arg("--bind")
                    .arg(host);

                // Insecure only disabled if `mtls` is enabled
                let insecure = !mtls_enabled;

                let addr = redis::ConnectionAddr::TcpTls {
                    host: host.clone(),
                    port,
                    insecure,
                    tls_params: None,
                };

                RedisServer {
                    process: spawner(&mut redis_cmd),
                    tempdir,
                    addr,
                    tls_paths: Some(tls_paths),
                }
            }
            redis::ConnectionAddr::Unix(ref path) => {
                redis_cmd
                    .arg("--port")
                    .arg("0")
                    .arg("--unixsocket")
                    .arg(path);
                RedisServer {
                    process: spawner(&mut redis_cmd),
                    tempdir,
                    addr,
                    tls_paths: None,
                }
            }
        }
    }

    pub fn client_addr(&self) -> &redis::ConnectionAddr {
        &self.addr
    }

    pub fn connection_info(&self) -> redis::ConnectionInfo {
        redis::ConnectionInfo {
            addr: self.client_addr().clone(),
            redis: RedisConnectionInfo {
                protocol: use_protocol(),
                ..Default::default()
            },
        }
    }

    pub fn stop(&mut self) {
        let _ = self.process.kill();
        let _ = self.process.wait();
        if let redis::ConnectionAddr::Unix(ref path) = *self.client_addr() {
            fs::remove_file(path).ok();
        }
    }

    pub fn log_file(tempdir: &TempDir) -> PathBuf {
        tempdir.path().join("redis.log")
    }
}

/// Finds a random open port available for listening at, by spawning a TCP server with
/// port "zero" (which prompts the OS to just use any available port). Between calling
/// this function and trying to bind to this port, the port may be given to another
/// process, so this must be used with care (since here we only use it for tests, it's
/// mostly okay).
pub fn get_random_available_port() -> u16 {
    let addr = &"127.0.0.1:0".parse::<SocketAddr>().unwrap().into();
    let socket = Socket::new(Domain::IPV4, Type::STREAM, None).unwrap();
    socket.set_reuse_address(true).unwrap();
    socket.bind(addr).unwrap();
    socket.listen(1).unwrap();
    let listener = TcpListener::from(socket);
    listener.local_addr().unwrap().port()
}

impl Drop for RedisServer {
    fn drop(&mut self) {
        self.stop()
    }
}

pub struct TestContext {
    pub server: RedisServer,
    pub client: redis::Client,
    pub protocol: ProtocolVersion,
}

pub(crate) fn is_tls_enabled() -> bool {
    cfg!(all(feature = "tls-rustls", not(feature = "tls-native-tls")))
}

impl TestContext {
    pub fn new() -> TestContext {
        TestContext::with_modules(&[], false)
    }

    #[cfg(feature = "tls-rustls")]
    pub fn new_with_mtls() -> TestContext {
        Self::with_modules(&[], true)
    }

    fn connect_with_retries(client: &redis::Client) {
        let mut con;

        let millisecond = Duration::from_millis(1);
        let mut retries = 0;
        loop {
            match client.get_connection() {
                Err(err) => {
                    if err.is_connection_refusal() {
                        sleep(millisecond);
                        retries += 1;
                        if retries > 100000 {
                            panic!("Tried to connect too many times, last error: {err}");
                        }
                    } else {
                        panic!("Could not connect: {err}");
                    }
                }
                Ok(x) => {
                    con = x;
                    break;
                }
            }
        }
        redis::cmd("FLUSHDB").execute(&mut con);
    }

    pub fn with_tls(tls_files: TlsFilePaths, mtls_enabled: bool) -> TestContext {
        let redis_port = get_random_available_port();
        let addr: ConnectionAddr = RedisServer::get_addr(redis_port);

        let server = RedisServer::new_with_addr_tls_modules_and_spawner(
            addr,
            None,
            Some(tls_files),
            mtls_enabled,
            &[],
            |cmd| {
                cmd.spawn()
                    .unwrap_or_else(|err| panic!("Failed to run {cmd:?}: {err}"))
            },
        );

<<<<<<< HEAD
        #[cfg(feature = "tls-rustls")]
        let client =
            build_single_client(server.connection_info(), &server.tls_paths, mtls_enabled).unwrap();
        #[cfg(not(feature = "tls-rustls"))]
        let client = redis::Client::open(server.connection_info()).unwrap();

        Self::connect_with_retries(&client);

=======
>>>>>>> 52ed0bad
        TestContext {
            server,
            client,
            protocol: use_protocol(),
        }
    }

    pub fn with_modules(modules: &[Module], mtls_enabled: bool) -> TestContext {
        let server = RedisServer::with_modules(modules, mtls_enabled);

        #[cfg(feature = "tls-rustls")]
        let client =
            build_single_client(server.connection_info(), &server.tls_paths, mtls_enabled).unwrap();
        #[cfg(not(feature = "tls-rustls"))]
        let client = redis::Client::open(server.connection_info()).unwrap();

        Self::connect_with_retries(&client);

        TestContext {
            server,
            client,
            protocol: use_protocol(),
        }
    }

    pub fn with_client_name(clientname: &str) -> TestContext {
        let server = RedisServer::with_modules(&[], false);
        let con_info = redis::ConnectionInfo {
            addr: server.client_addr().clone(),
            redis: redis::RedisConnectionInfo {
                client_name: Some(clientname.to_string()),
                ..Default::default()
            },
        };

        #[cfg(feature = "tls-rustls")]
        let client = build_single_client(con_info, &server.tls_paths, false).unwrap();
        #[cfg(not(feature = "tls-rustls"))]
        let client = redis::Client::open(con_info).unwrap();

        Self::connect_with_retries(&client);

        TestContext {
            server,
            client,
            protocol: use_protocol(),
        }
    }

    pub fn connection(&self) -> redis::Connection {
        self.client.get_connection().unwrap()
    }

    #[cfg(feature = "aio")]
    #[allow(deprecated)]
    pub async fn async_connection(&self) -> redis::RedisResult<redis::aio::Connection> {
        self.client.get_async_connection().await
    }

    #[cfg(feature = "async-std-comp")]
    #[allow(deprecated)]
    pub async fn async_connection_async_std(&self) -> redis::RedisResult<redis::aio::Connection> {
        self.client.get_async_std_connection().await
    }

    pub fn stop_server(&mut self) {
        self.server.stop();
    }

    #[cfg(feature = "tokio-comp")]
    pub fn multiplexed_async_connection(
        &self,
    ) -> impl Future<Output = redis::RedisResult<redis::aio::MultiplexedConnection>> {
        self.multiplexed_async_connection_tokio()
    }

    #[cfg(feature = "tokio-comp")]
    pub fn multiplexed_async_connection_tokio(
        &self,
    ) -> impl Future<Output = redis::RedisResult<redis::aio::MultiplexedConnection>> {
        let client = self.client.clone();
        async move { client.get_multiplexed_tokio_connection().await }
    }
    #[cfg(feature = "async-std-comp")]
    pub fn multiplexed_async_connection_async_std(
        &self,
    ) -> impl Future<Output = redis::RedisResult<redis::aio::MultiplexedConnection>> {
        let client = self.client.clone();
        async move { client.get_multiplexed_async_std_connection().await }
    }

    pub fn get_version(&self) -> Version {
        let mut conn = self.connection();
        get_version(&mut conn)
    }
}

fn encode_iter<W>(values: &[Value], writer: &mut W, prefix: &str) -> io::Result<()>
where
    W: io::Write,
{
    write!(writer, "{}{}\r\n", prefix, values.len())?;
    for val in values.iter() {
        encode_value(val, writer)?;
    }
    Ok(())
}
fn encode_map<W>(values: &[(Value, Value)], writer: &mut W, prefix: &str) -> io::Result<()>
where
    W: io::Write,
{
    write!(writer, "{}{}\r\n", prefix, values.len())?;
    for (k, v) in values.iter() {
        encode_value(k, writer)?;
        encode_value(v, writer)?;
    }
    Ok(())
}
pub fn encode_value<W>(value: &Value, writer: &mut W) -> io::Result<()>
where
    W: io::Write,
{
    #![allow(clippy::write_with_newline)]
    match *value {
        Value::Nil => write!(writer, "$-1\r\n"),
        Value::Int(val) => write!(writer, ":{val}\r\n"),
        Value::BulkString(ref val) => {
            write!(writer, "${}\r\n", val.len())?;
            writer.write_all(val)?;
            writer.write_all(b"\r\n")
        }
        Value::Array(ref values) => encode_iter(values, writer, "*"),
        Value::Okay => write!(writer, "+OK\r\n"),
        Value::SimpleString(ref s) => write!(writer, "+{s}\r\n"),
        Value::Map(ref values) => encode_map(values, writer, "%"),
        Value::Attribute {
            ref data,
            ref attributes,
        } => {
            encode_map(attributes, writer, "|")?;
            encode_value(data, writer)?;
            Ok(())
        }
        Value::Set(ref values) => encode_iter(values, writer, "~"),
<<<<<<< HEAD
        // Value::Nil => write!(writer, "_\r\n"), //TODO is it okey to use $-1 in resp3 ?
=======
>>>>>>> 52ed0bad
        Value::Double(val) => write!(writer, ",{}\r\n", val),
        Value::Boolean(v) => {
            if v {
                write!(writer, "#t\r\n")
            } else {
                write!(writer, "#f\r\n")
            }
        }
        Value::VerbatimString {
            ref format,
            ref text,
        } => {
            // format is always 3 bytes
            write!(writer, "={}\r\n{}:{}\r\n", 3 + text.len(), format, text)
        }
        Value::BigNumber(ref val) => write!(writer, "({}\r\n", val),
        Value::Push { ref kind, ref data } => {
            write!(writer, ">{}\r\n+{kind}\r\n", data.len() + 1)?;
            for val in data.iter() {
                encode_value(val, writer)?;
            }
            Ok(())
        }
    }
}

#[derive(Clone, Debug)]
pub struct TlsFilePaths {
    pub(crate) redis_crt: PathBuf,
    pub(crate) redis_key: PathBuf,
    pub(crate) ca_crt: PathBuf,
}

pub fn build_keys_and_certs_for_tls(tempdir: &TempDir) -> TlsFilePaths {
    // Based on shell script in redis's server tests
    // https://github.com/redis/redis/blob/8c291b97b95f2e011977b522acf77ead23e26f55/utils/gen-test-certs.sh
    let ca_crt = tempdir.path().join("ca.crt");
    let ca_key = tempdir.path().join("ca.key");
    let ca_serial = tempdir.path().join("ca.txt");
    let redis_crt = tempdir.path().join("redis.crt");
    let redis_key = tempdir.path().join("redis.key");
    let ext_file = tempdir.path().join("openssl.cnf");

    fn make_key<S: AsRef<std::ffi::OsStr>>(name: S, size: usize) {
        process::Command::new("openssl")
            .arg("genrsa")
            .arg("-out")
            .arg(name)
            .arg(&format!("{size}"))
            .stdout(process::Stdio::null())
            .stderr(process::Stdio::null())
            .spawn()
            .expect("failed to spawn openssl")
            .wait()
            .expect("failed to create key");
    }

    // Build CA Key
    make_key(&ca_key, 4096);

    // Build redis key
    make_key(&redis_key, 2048);

    // Build CA Cert
    process::Command::new("openssl")
        .arg("req")
        .arg("-x509")
        .arg("-new")
        .arg("-nodes")
        .arg("-sha256")
        .arg("-key")
        .arg(&ca_key)
        .arg("-days")
        .arg("3650")
        .arg("-subj")
        .arg("/O=Redis Test/CN=Certificate Authority")
        .arg("-out")
        .arg(&ca_crt)
        .stdout(process::Stdio::null())
        .stderr(process::Stdio::null())
        .spawn()
        .expect("failed to spawn openssl")
        .wait()
        .expect("failed to create CA cert");

    // Build x509v3 extensions file
    fs::write(
        &ext_file,
        b"keyUsage = digitalSignature, keyEncipherment\n\
    subjectAltName = @alt_names\n\
    [alt_names]\n\
    IP.1 = 127.0.0.1\n",
    )
    .expect("failed to create x509v3 extensions file");

    // Read redis key
    let mut key_cmd = process::Command::new("openssl")
        .arg("req")
        .arg("-new")
        .arg("-sha256")
        .arg("-subj")
        .arg("/O=Redis Test/CN=Generic-cert")
        .arg("-key")
        .arg(&redis_key)
        .stdout(process::Stdio::piped())
        .stderr(process::Stdio::null())
        .spawn()
        .expect("failed to spawn openssl");

    // build redis cert
    process::Command::new("openssl")
        .arg("x509")
        .arg("-req")
        .arg("-sha256")
        .arg("-CA")
        .arg(&ca_crt)
        .arg("-CAkey")
        .arg(&ca_key)
        .arg("-CAserial")
        .arg(&ca_serial)
        .arg("-CAcreateserial")
        .arg("-days")
        .arg("365")
        .arg("-extfile")
        .arg(&ext_file)
        .arg("-out")
        .arg(&redis_crt)
        .stdin(key_cmd.stdout.take().expect("should have stdout"))
        .stdout(process::Stdio::null())
        .stderr(process::Stdio::null())
        .spawn()
        .expect("failed to spawn openssl")
        .wait()
        .expect("failed to create redis cert");

    key_cmd.wait().expect("failed to create redis key");

    TlsFilePaths {
        redis_crt,
        redis_key,
        ca_crt,
    }
}

pub type Version = (u16, u16, u16);

fn get_version(conn: &mut impl redis::ConnectionLike) -> Version {
    let info: InfoDict = redis::Cmd::new().arg("INFO").query(conn).unwrap();
    let version: String = info.get("redis_version").unwrap();
    let versions: Vec<u16> = version
        .split('.')
        .map(|version| version.parse::<u16>().unwrap())
        .collect();
    assert_eq!(versions.len(), 3);
    (versions[0], versions[1], versions[2])
}

pub fn is_major_version(expected_version: u16, version: Version) -> bool {
    expected_version <= version.0
}

pub fn is_version(expected_major_minor: (u16, u16), version: Version) -> bool {
    expected_major_minor.0 < version.0
        || (expected_major_minor.0 == version.0 && expected_major_minor.1 <= version.1)
}

#[cfg(feature = "tls-rustls")]
fn load_certs_from_file(tls_file_paths: &TlsFilePaths) -> TlsCertificates {
    let ca_file = File::open(&tls_file_paths.ca_crt).expect("Cannot open CA cert file");
    let mut root_cert_vec = Vec::new();
    BufReader::new(ca_file)
        .read_to_end(&mut root_cert_vec)
        .expect("Unable to read CA cert file");

    let cert_file = File::open(&tls_file_paths.redis_crt).expect("cannot open private cert file");
    let mut client_cert_vec = Vec::new();
    BufReader::new(cert_file)
        .read_to_end(&mut client_cert_vec)
        .expect("Unable to read client cert file");

    let key_file = File::open(&tls_file_paths.redis_key).expect("Cannot open private key file");
    let mut client_key_vec = Vec::new();
    BufReader::new(key_file)
        .read_to_end(&mut client_key_vec)
        .expect("Unable to read client key file");

    TlsCertificates {
        client_tls: Some(ClientTlsConfig {
            client_cert: client_cert_vec,
            client_key: client_key_vec,
        }),
        root_cert: Some(root_cert_vec),
    }
}

#[cfg(feature = "tls-rustls")]
pub(crate) fn build_single_client<T: redis::IntoConnectionInfo>(
    connection_info: T,
    tls_file_params: &Option<TlsFilePaths>,
    mtls_enabled: bool,
) -> redis::RedisResult<redis::Client> {
    if mtls_enabled && tls_file_params.is_some() {
        redis::Client::build_with_tls(
            connection_info,
            load_certs_from_file(
                tls_file_params
                    .as_ref()
                    .expect("Expected certificates when `tls-rustls` feature is enabled"),
            ),
        )
    } else {
        redis::Client::open(connection_info)
    }
}

#[cfg(feature = "tls-rustls")]
pub(crate) mod mtls_test {
    use super::*;
    use redis::{cluster::ClusterClient, ConnectionInfo, RedisError};

    fn clean_node_info(nodes: &[ConnectionInfo]) -> Vec<ConnectionInfo> {
        let nodes = nodes
            .iter()
            .map(|node| match node {
                ConnectionInfo {
                    addr: redis::ConnectionAddr::TcpTls { host, port, .. },
                    redis,
                } => ConnectionInfo {
                    addr: redis::ConnectionAddr::TcpTls {
                        host: host.to_owned(),
                        port: *port,
                        insecure: false,
                        tls_params: None,
                    },
                    redis: redis.clone(),
                },
                _ => node.clone(),
            })
            .collect();
        nodes
    }

    pub(crate) fn create_cluster_client_from_cluster(
        cluster: &TestClusterContext,
        mtls_enabled: bool,
    ) -> Result<ClusterClient, RedisError> {
        let server = cluster
            .cluster
            .servers
            .first()
            .expect("Expected at least 1 server");
        let tls_paths = server.tls_paths.as_ref();
        let nodes = clean_node_info(&cluster.nodes);
        let builder = redis::cluster::ClusterClientBuilder::new(nodes);
        if let Some(tls_paths) = tls_paths {
            // server-side TLS available
            if mtls_enabled {
                builder.certs(load_certs_from_file(tls_paths))
            } else {
                builder
            }
        } else {
            // server-side TLS NOT available
            builder
        }
        .build()
    }
}

pub fn build_simple_pipeline_for_invalidation() -> Pipeline {
    let mut pipe = redis::pipe();
    pipe.cmd("GET")
        .arg("key_1")
        .ignore()
        .cmd("SET")
        .arg("key_1")
        .arg(42)
        .ignore();
    pipe
}<|MERGE_RESOLUTION|>--- conflicted
+++ resolved
@@ -2,7 +2,7 @@
 
 #[cfg(feature = "aio")]
 use futures::Future;
-use redis::{ConnectionAddr, InfoDict, ProtocolVersion, RedisConnectionInfo, Value};
+use redis::{ConnectionAddr, InfoDict, Pipeline, ProtocolVersion, RedisConnectionInfo, Value};
 use std::path::Path;
 use std::{
     env, fs, io, net::SocketAddr, net::TcpListener, path::PathBuf, process, thread::sleep,
@@ -14,13 +14,6 @@
     io::{BufReader, Read},
 };
 
-<<<<<<< HEAD
-=======
-#[cfg(feature = "aio")]
-use futures::Future;
-use redis::{ConnectionAddr, InfoDict, Pipeline, ProtocolVersion, RedisConnectionInfo, Value};
-
->>>>>>> 52ed0bad
 #[cfg(feature = "tls-rustls")]
 use redis::{ClientTlsConfig, TlsCertificates};
 
@@ -460,7 +453,6 @@
             },
         );
 
-<<<<<<< HEAD
         #[cfg(feature = "tls-rustls")]
         let client =
             build_single_client(server.connection_info(), &server.tls_paths, mtls_enabled).unwrap();
@@ -469,8 +461,6 @@
 
         Self::connect_with_retries(&client);
 
-=======
->>>>>>> 52ed0bad
         TestContext {
             server,
             client,
@@ -615,10 +605,6 @@
             Ok(())
         }
         Value::Set(ref values) => encode_iter(values, writer, "~"),
-<<<<<<< HEAD
-        // Value::Nil => write!(writer, "_\r\n"), //TODO is it okey to use $-1 in resp3 ?
-=======
->>>>>>> 52ed0bad
         Value::Double(val) => write!(writer, ",{}\r\n", val),
         Value::Boolean(v) => {
             if v {
