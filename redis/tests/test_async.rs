--- conflicted
+++ resolved
@@ -1,12 +1,8 @@
-<<<<<<< HEAD
-use futures::{prelude::*, StreamExt};
-=======
 use futures::{future, prelude::*, StreamExt};
 use redis::aio::ConnectionLike;
-use redis::PushInfo;
->>>>>>> 52ed0bad
 use redis::{
-    aio::MultiplexedConnection, cmd, AsyncCommands, ErrorKind, PushKind, RedisResult, Value,
+    aio::MultiplexedConnection, cmd, AsyncCommands, ErrorKind, PushInfo, PushKind, RedisResult,
+    Value,
 };
 use tokio::sync::mpsc::error::TryRecvError;
 
@@ -115,15 +111,11 @@
     block_on_all(async move {
         let mut con = ctx.async_connection().await.unwrap();
         let mut pipe = redis::pipe();
-<<<<<<< HEAD
         pipe.cmd("CLIENT")
             .arg("TRACKING")
             .arg("ON")
             .ignore()
             .cmd("GET")
-=======
-        pipe.cmd("GET")
->>>>>>> 52ed0bad
             .arg("key_1")
             .ignore()
             .cmd("SET")
@@ -904,7 +896,6 @@
 }
 
 #[test]
-<<<<<<< HEAD
 fn test_set_client_name_by_config() {
     const CLIENT_NAME: &str = "TEST_CLIENT_NAME";
     use redis::RedisError;
@@ -932,7 +923,11 @@
             CLIENT_NAME, client_attrs["name"]
         );
         Ok::<_, RedisError>(())
-=======
+    })
+    .unwrap();
+}
+
+#[test]
 #[cfg(feature = "connection-manager")]
 fn test_push_manager_cm() {
     use redis::ProtocolVersion;
@@ -982,7 +977,6 @@
         );
         assert_eq!(TryRecvError::Empty, new_rx.try_recv().err().unwrap());
         Ok(())
->>>>>>> 52ed0bad
     })
     .unwrap();
 }