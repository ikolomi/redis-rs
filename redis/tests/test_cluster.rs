#![cfg(feature = "cluster")]
mod support;
use std::sync::{
    atomic::{self, AtomicI32, Ordering},
    Arc,
};

use crate::support::*;
use redis::{
    cluster::{cluster_pipe, ClusterClient},
<<<<<<< HEAD
    cmd, parse_redis_value, Commands, ConnectionLike, ErrorKind, RedisError, Value,
=======
    cmd, parse_redis_value, Commands, ErrorKind, ProtocolVersion, RedisError, Value,
>>>>>>> c9b5c45a
};

#[test]
fn test_cluster_basics() {
    let cluster = TestClusterContext::new(3, 0);
    let mut con = cluster.connection();

    redis::cmd("SET")
        .arg("{x}key1")
        .arg(b"foo")
        .execute(&mut con);
    redis::cmd("SET").arg(&["{x}key2", "bar"]).execute(&mut con);

    assert_eq!(
        redis::cmd("MGET")
            .arg(&["{x}key1", "{x}key2"])
            .query(&mut con),
        Ok(("foo".to_string(), b"bar".to_vec()))
    );
}

#[test]
fn test_cluster_with_username_and_password() {
    let cluster = TestClusterContext::new_with_cluster_client_builder(
        3,
        0,
        |builder| {
            builder
                .username(RedisCluster::username().to_string())
                .password(RedisCluster::password().to_string())
        },
        false,
    );
    cluster.disable_default_user();

    let mut con = cluster.connection();

    redis::cmd("SET")
        .arg("{x}key1")
        .arg(b"foo")
        .execute(&mut con);
    redis::cmd("SET").arg(&["{x}key2", "bar"]).execute(&mut con);

    assert_eq!(
        redis::cmd("MGET")
            .arg(&["{x}key1", "{x}key2"])
            .query(&mut con),
        Ok(("foo".to_string(), b"bar".to_vec()))
    );
}

#[test]
fn test_cluster_with_bad_password() {
    let cluster = TestClusterContext::new_with_cluster_client_builder(
        3,
        0,
        |builder| {
            builder
                .username(RedisCluster::username().to_string())
                .password("not the right password".to_string())
        },
        false,
    );
    assert!(cluster.client.get_connection().is_err());
}

#[test]
fn test_cluster_read_from_replicas() {
    let cluster = TestClusterContext::new_with_cluster_client_builder(
        6,
        1,
        |builder| builder.read_from_replicas(),
        false,
    );
    let mut con = cluster.connection();

    // Write commands would go to the primary nodes
    redis::cmd("SET")
        .arg("{x}key1")
        .arg(b"foo")
        .execute(&mut con);
    redis::cmd("SET").arg(&["{x}key2", "bar"]).execute(&mut con);

    // Read commands would go to the replica nodes
    assert_eq!(
        redis::cmd("MGET")
            .arg(&["{x}key1", "{x}key2"])
            .query(&mut con),
        Ok(("foo".to_string(), b"bar".to_vec()))
    );
}

#[test]
fn test_cluster_eval() {
    let cluster = TestClusterContext::new(3, 0);
    let mut con = cluster.connection();

    let rv = redis::cmd("EVAL")
        .arg(
            r#"
            redis.call("SET", KEYS[1], "1");
            redis.call("SET", KEYS[2], "2");
            return redis.call("MGET", KEYS[1], KEYS[2]);
        "#,
        )
        .arg("2")
        .arg("{x}a")
        .arg("{x}b")
        .query(&mut con);

    assert_eq!(rv, Ok(("1".to_string(), "2".to_string())));
}

#[test]
<<<<<<< HEAD
fn test_cluster_multi_shard_commands() {
=======
fn test_cluster_resp3() {
    if use_protocol() == ProtocolVersion::RESP2 {
        return;
    }
>>>>>>> c9b5c45a
    let cluster = TestClusterContext::new(3, 0);

    let mut connection = cluster.connection();

<<<<<<< HEAD
    let res: String = connection
        .mset(&[("foo", "bar"), ("bar", "foo"), ("baz", "bazz")])
        .unwrap();
    assert_eq!(res, "OK");
    let res: Vec<String> = connection.mget(&["baz", "foo", "bar"]).unwrap();
    assert_eq!(res, vec!["bazz", "bar", "foo"]);
=======
    let _: () = connection.hset("hash", "foo", "baz").unwrap();
    let _: () = connection.hset("hash", "bar", "foobar").unwrap();
    let result: Value = connection.hgetall("hash").unwrap();

    assert_eq!(
        result,
        Value::Map(vec![
            (
                Value::BulkString("foo".as_bytes().to_vec()),
                Value::BulkString("baz".as_bytes().to_vec())
            ),
            (
                Value::BulkString("bar".as_bytes().to_vec()),
                Value::BulkString("foobar".as_bytes().to_vec())
            )
        ])
    );
>>>>>>> c9b5c45a
}

#[test]
#[cfg(feature = "script")]
fn test_cluster_script() {
    let cluster = TestClusterContext::new(3, 0);
    let mut con = cluster.connection();

    let script = redis::Script::new(
        r#"
        redis.call("SET", KEYS[1], "1");
        redis.call("SET", KEYS[2], "2");
        return redis.call("MGET", KEYS[1], KEYS[2]);
    "#,
    );

    let rv = script.key("{x}a").key("{x}b").invoke(&mut con);
    assert_eq!(rv, Ok(("1".to_string(), "2".to_string())));
}

#[test]
fn test_cluster_pipeline() {
    let cluster = TestClusterContext::new(3, 0);
    cluster.wait_for_cluster_up();
    let mut con = cluster.connection();

    let resp = cluster_pipe()
        .cmd("SET")
        .arg("key_1")
        .arg(42)
        .query::<Vec<String>>(&mut con)
        .unwrap();

    assert_eq!(resp, vec!["OK".to_string()]);
}

#[test]
fn test_cluster_pipeline_multiple_keys() {
    use redis::FromRedisValue;
    let cluster = TestClusterContext::new(3, 0);
    cluster.wait_for_cluster_up();
    let mut con = cluster.connection();

    let resp = cluster_pipe()
        .cmd("HSET")
        .arg("hash_1")
        .arg("key_1")
        .arg("value_1")
        .cmd("ZADD")
        .arg("zset")
        .arg(1)
        .arg("zvalue_2")
        .query::<Vec<i64>>(&mut con)
        .unwrap();

    assert_eq!(resp, vec![1i64, 1i64]);

    let resp = cluster_pipe()
        .cmd("HGET")
        .arg("hash_1")
        .arg("key_1")
        .cmd("ZCARD")
        .arg("zset")
        .query::<Vec<redis::Value>>(&mut con)
        .unwrap();

    let resp_1: String = FromRedisValue::from_redis_value(&resp[0]).unwrap();
    assert_eq!(resp_1, "value_1".to_string());

    let resp_2: usize = FromRedisValue::from_redis_value(&resp[1]).unwrap();
    assert_eq!(resp_2, 1);
}

#[test]
fn test_cluster_pipeline_invalid_command() {
    let cluster = TestClusterContext::new(3, 0);
    cluster.wait_for_cluster_up();
    let mut con = cluster.connection();

    let err = cluster_pipe()
        .cmd("SET")
        .arg("foo")
        .arg(42)
        .ignore()
        .cmd(" SCRIPT kill ")
        .query::<()>(&mut con)
        .unwrap_err();

    assert_eq!(
        err.to_string(),
        "This command cannot be safely routed in cluster mode - ClientError: Command 'SCRIPT KILL' can't be executed in a cluster pipeline."
    );

    let err = cluster_pipe().keys("*").query::<()>(&mut con).unwrap_err();

    assert_eq!(
        err.to_string(),
        "This command cannot be safely routed in cluster mode - ClientError: Command 'KEYS' can't be executed in a cluster pipeline."
    );
}

#[test]
fn test_cluster_pipeline_command_ordering() {
    let cluster = TestClusterContext::new(3, 0);
    cluster.wait_for_cluster_up();
    let mut con = cluster.connection();
    let mut pipe = cluster_pipe();

    let mut queries = Vec::new();
    let mut expected = Vec::new();
    for i in 0..100 {
        queries.push(format!("foo{i}"));
        expected.push(format!("bar{i}"));
        pipe.set(&queries[i], &expected[i]).ignore();
    }
    pipe.execute(&mut con);

    pipe.clear();
    for q in &queries {
        pipe.get(q);
    }

    let got = pipe.query::<Vec<String>>(&mut con).unwrap();
    assert_eq!(got, expected);
}

#[test]
#[ignore] // Flaky
fn test_cluster_pipeline_ordering_with_improper_command() {
    let cluster = TestClusterContext::new(3, 0);
    cluster.wait_for_cluster_up();
    let mut con = cluster.connection();
    let mut pipe = cluster_pipe();

    let mut queries = Vec::new();
    let mut expected = Vec::new();
    for i in 0..10 {
        if i == 5 {
            pipe.cmd("hset").arg("foo").ignore();
        } else {
            let query = format!("foo{i}");
            let r = format!("bar{i}");
            pipe.set(&query, &r).ignore();
            queries.push(query);
            expected.push(r);
        }
    }
    pipe.query::<()>(&mut con).unwrap_err();

    std::thread::sleep(std::time::Duration::from_secs(5));

    pipe.clear();
    for q in &queries {
        pipe.get(q);
    }

    let got = pipe.query::<Vec<String>>(&mut con).unwrap();
    assert_eq!(got, expected);
}

#[test]
fn test_cluster_retries() {
    let name = "tryagain";

    let requests = atomic::AtomicUsize::new(0);
    let MockEnv {
        mut connection,
        handler: _handler,
        ..
    } = MockEnv::with_client_builder(
        ClusterClient::builder(vec![&*format!("redis://{name}")]).retries(5),
        name,
        move |cmd: &[u8], _| {
            respond_startup(name, cmd)?;

            match requests.fetch_add(1, atomic::Ordering::SeqCst) {
                0..=4 => Err(parse_redis_value(b"-TRYAGAIN mock\r\n")),
                _ => Err(Ok(Value::BulkString(b"123".to_vec()))),
            }
        },
    );

    let value = cmd("GET").arg("test").query::<Option<i32>>(&mut connection);

    assert_eq!(value, Ok(Some(123)));
}

#[test]
fn test_cluster_exhaust_retries() {
    let name = "tryagain_exhaust_retries";

    let requests = Arc::new(atomic::AtomicUsize::new(0));

    let MockEnv {
        mut connection,
        handler: _handler,
        ..
    } = MockEnv::with_client_builder(
        ClusterClient::builder(vec![&*format!("redis://{name}")]).retries(2),
        name,
        {
            let requests = requests.clone();
            move |cmd: &[u8], _| {
                respond_startup(name, cmd)?;
                requests.fetch_add(1, atomic::Ordering::SeqCst);
                Err(parse_redis_value(b"-TRYAGAIN mock\r\n"))
            }
        },
    );

    let result = cmd("GET").arg("test").query::<Option<i32>>(&mut connection);

    match result {
        Ok(_) => panic!("result should be an error"),
        Err(e) => match e.kind() {
            ErrorKind::TryAgain => {}
            _ => panic!("Expected TryAgain but got {:?}", e.kind()),
        },
    }
    assert_eq!(requests.load(atomic::Ordering::SeqCst), 3);
}

#[test]
fn test_cluster_move_error_when_new_node_is_added() {
    let name = "rebuild_with_extra_nodes";

    let requests = atomic::AtomicUsize::new(0);
    let started = atomic::AtomicBool::new(false);
    let MockEnv {
        mut connection,
        handler: _handler,
        ..
    } = MockEnv::new(name, move |cmd: &[u8], port| {
        if !started.load(atomic::Ordering::SeqCst) {
            respond_startup(name, cmd)?;
        }
        started.store(true, atomic::Ordering::SeqCst);

        if contains_slice(cmd, b"PING") {
            return Err(Ok(Value::SimpleString("OK".into())));
        }

        let i = requests.fetch_add(1, atomic::Ordering::SeqCst);

        match i {
            // Respond that the key exists on a node that does not yet have a connection:
            0 => Err(parse_redis_value(b"-MOVED 123\r\n")),
            // Respond with the new masters
            1 => Err(Ok(Value::Array(vec![
                Value::Array(vec![
                    Value::Int(0),
                    Value::Int(1),
                    Value::Array(vec![
                        Value::BulkString(name.as_bytes().to_vec()),
                        Value::Int(6379),
                    ]),
                ]),
                Value::Array(vec![
                    Value::Int(2),
                    Value::Int(16383),
                    Value::Array(vec![
                        Value::BulkString(name.as_bytes().to_vec()),
                        Value::Int(6380),
                    ]),
                ]),
            ]))),
            _ => {
                // Check that the correct node receives the request after rebuilding
                assert_eq!(port, 6380);
                Err(Ok(Value::BulkString(b"123".to_vec())))
            }
        }
    });

    let value = cmd("GET").arg("test").query::<Option<i32>>(&mut connection);

    assert_eq!(value, Ok(Some(123)));
}

#[test]
fn test_cluster_ask_redirect() {
    let name = "node";
    let completed = Arc::new(AtomicI32::new(0));
    let MockEnv {
        mut connection,
        handler: _handler,
        ..
    } = MockEnv::with_client_builder(
        ClusterClient::builder(vec![&*format!("redis://{name}")]),
        name,
        {
            move |cmd: &[u8], port| {
                respond_startup_two_nodes(name, cmd)?;
                // Error twice with io-error, ensure connection is reestablished w/out calling
                // other node (i.e., not doing a full slot rebuild)
                let count = completed.fetch_add(1, Ordering::SeqCst);
                match port {
                    6379 => match count {
                        0 => Err(parse_redis_value(b"-ASK 14000 node:6380\r\n")),
                        _ => panic!("Node should not be called now"),
                    },
                    6380 => match count {
                        1 => {
                            assert!(contains_slice(cmd, b"ASKING"));
                            Err(Ok(Value::Okay))
                        }
                        2 => {
                            assert!(contains_slice(cmd, b"GET"));
                            Err(Ok(Value::Data(b"123".to_vec())))
                        }
                        _ => panic!("Node should not be called now"),
                    },
                    _ => panic!("Wrong node"),
                }
            }
        },
    );

    let value = cmd("GET").arg("test").query::<Option<i32>>(&mut connection);

    assert_eq!(value, Ok(Some(123)));
}

#[test]
fn test_cluster_ask_error_when_new_node_is_added() {
    let name = "ask_with_extra_nodes";

    let requests = atomic::AtomicUsize::new(0);
    let started = atomic::AtomicBool::new(false);

    let MockEnv {
        mut connection,
        handler: _handler,
        ..
    } = MockEnv::new(name, move |cmd: &[u8], port| {
        if !started.load(atomic::Ordering::SeqCst) {
            respond_startup(name, cmd)?;
        }
        started.store(true, atomic::Ordering::SeqCst);

        if contains_slice(cmd, b"PING") {
            return Err(Ok(Value::Status("OK".into())));
        }

        let i = requests.fetch_add(1, atomic::Ordering::SeqCst);

        match i {
            // Respond that the key exists on a node that does not yet have a connection:
            0 => Err(parse_redis_value(
                format!("-ASK 123 {name}:6380\r\n").as_bytes(),
            )),
            1 => {
                assert_eq!(port, 6380);
                assert!(contains_slice(cmd, b"ASKING"));
                Err(Ok(Value::Okay))
            }
            2 => {
                assert_eq!(port, 6380);
                assert!(contains_slice(cmd, b"GET"));
                Err(Ok(Value::Data(b"123".to_vec())))
            }
            _ => {
                panic!("Unexpected request: {:?}", cmd);
            }
        }
    });

    let value = cmd("GET").arg("test").query::<Option<i32>>(&mut connection);

    assert_eq!(value, Ok(Some(123)));
}

#[test]
fn test_cluster_replica_read() {
    let name = "node";

    // requests should route to replica
    let MockEnv {
        mut connection,
        handler: _handler,
        ..
    } = MockEnv::with_client_builder(
        ClusterClient::builder(vec![&*format!("redis://{name}")])
            .retries(0)
            .read_from_replicas(),
        name,
        move |cmd: &[u8], port| {
            respond_startup_with_replica(name, cmd)?;

            match port {
                6380 => Err(Ok(Value::BulkString(b"123".to_vec()))),
                _ => panic!("Wrong node"),
            }
        },
    );

    let value = cmd("GET").arg("test").query::<Option<i32>>(&mut connection);
    assert_eq!(value, Ok(Some(123)));

    // requests should route to primary
    let MockEnv {
        mut connection,
        handler: _handler,
        ..
    } = MockEnv::with_client_builder(
        ClusterClient::builder(vec![&*format!("redis://{name}")])
            .retries(0)
            .read_from_replicas(),
        name,
        move |cmd: &[u8], port| {
            respond_startup_with_replica(name, cmd)?;
            match port {
                6379 => Err(Ok(Value::SimpleString("OK".into()))),
                _ => panic!("Wrong node"),
            }
        },
    );

    let value = cmd("SET")
        .arg("test")
        .arg("123")
        .query::<Option<Value>>(&mut connection);
    assert_eq!(value, Ok(Some(Value::SimpleString("OK".to_owned()))));
}

#[test]
fn test_cluster_io_error() {
    let name = "node";
    let completed = Arc::new(AtomicI32::new(0));
    let MockEnv {
        mut connection,
        handler: _handler,
        ..
    } = MockEnv::with_client_builder(
        ClusterClient::builder(vec![&*format!("redis://{name}")]).retries(2),
        name,
        move |cmd: &[u8], port| {
            respond_startup_two_nodes(name, cmd)?;
            // Error twice with io-error, ensure connection is reestablished w/out calling
            // other node (i.e., not doing a full slot rebuild)
            match port {
                6380 => panic!("Node should not be called"),
                _ => match completed.fetch_add(1, Ordering::SeqCst) {
                    0..=1 => Err(Err(RedisError::from(std::io::Error::new(
                        std::io::ErrorKind::ConnectionReset,
                        "mock-io-error",
                    )))),
                    _ => Err(Ok(Value::BulkString(b"123".to_vec()))),
                },
            }
        },
    );

    let value = cmd("GET").arg("test").query::<Option<i32>>(&mut connection);

    assert_eq!(value, Ok(Some(123)));
}

#[test]
fn test_cluster_non_retryable_error_should_not_retry() {
    let name = "node";
    let completed = Arc::new(AtomicI32::new(0));
    let MockEnv {
        mut connection,
        handler: _handler,
        ..
    } = MockEnv::with_client_builder(
        ClusterClient::builder(vec![&*format!("redis://{name}")]),
        name,
        {
            let completed = completed.clone();
            move |cmd: &[u8], _| {
                respond_startup_two_nodes(name, cmd)?;
                // Error twice with io-error, ensure connection is reestablished w/out calling
                // other node (i.e., not doing a full slot rebuild)
                completed.fetch_add(1, Ordering::SeqCst);
                Err(parse_redis_value(b"-ERR mock\r\n"))
            }
        },
    );

    let value = cmd("GET").arg("test").query::<Option<i32>>(&mut connection);

    match value {
        Ok(_) => panic!("result should be an error"),
        Err(e) => match e.kind() {
            ErrorKind::ResponseError => {}
            _ => panic!("Expected ResponseError but got {:?}", e.kind()),
        },
    }
    assert_eq!(completed.load(Ordering::SeqCst), 1);
}

fn test_cluster_fan_out(
    command: &'static str,
    expected_ports: Vec<u16>,
    slots_config: Option<Vec<MockSlotRange>>,
) {
    let name = "node";
    let found_ports = Arc::new(std::sync::Mutex::new(Vec::new()));
    let ports_clone = found_ports.clone();
    let mut cmd = redis::Cmd::new();
    for arg in command.split_whitespace() {
        cmd.arg(arg);
    }
    let packed_cmd = cmd.get_packed_command();
    // requests should route to replica
    let MockEnv {
        mut connection,
        handler: _handler,
        ..
    } = MockEnv::with_client_builder(
        ClusterClient::builder(vec![&*format!("redis://{name}")])
            .retries(0)
            .read_from_replicas(),
        name,
        move |received_cmd: &[u8], port| {
            respond_startup_with_replica_using_config(name, received_cmd, slots_config.clone())?;
            if received_cmd == packed_cmd {
                ports_clone.lock().unwrap().push(port);
                return Err(Ok(Value::Status("OK".into())));
            }
            Ok(())
        },
    );

    let _ = cmd.query::<Option<()>>(&mut connection);
    found_ports.lock().unwrap().sort();
    // MockEnv creates 2 mock connections.
    assert_eq!(*found_ports.lock().unwrap(), expected_ports);
}

#[test]
fn test_cluster_fan_out_to_all_primaries() {
    test_cluster_fan_out("FLUSHALL", vec![6379, 6381], None);
}

#[test]
fn test_cluster_fan_out_to_all_nodes() {
    test_cluster_fan_out("CONFIG SET", vec![6379, 6380, 6381, 6382], None);
}

#[test]
fn test_cluster_fan_out_out_once_to_each_primary_when_no_replicas_are_available() {
    test_cluster_fan_out(
        "CONFIG SET",
        vec![6379, 6381],
        Some(vec![
            MockSlotRange {
                primary_port: 6379,
                replica_ports: Vec::new(),
                slot_range: (0..8191),
            },
            MockSlotRange {
                primary_port: 6381,
                replica_ports: Vec::new(),
                slot_range: (8192..16383),
            },
        ]),
    );
}

#[test]
fn test_cluster_fan_out_out_once_even_if_primary_has_multiple_slot_ranges() {
    test_cluster_fan_out(
        "CONFIG SET",
        vec![6379, 6380, 6381, 6382],
        Some(vec![
            MockSlotRange {
                primary_port: 6379,
                replica_ports: vec![6380],
                slot_range: (0..4000),
            },
            MockSlotRange {
                primary_port: 6381,
                replica_ports: vec![6382],
                slot_range: (4001..8191),
            },
            MockSlotRange {
                primary_port: 6379,
                replica_ports: vec![6380],
                slot_range: (8192..8200),
            },
            MockSlotRange {
                primary_port: 6381,
                replica_ports: vec![6382],
                slot_range: (8201..16383),
            },
        ]),
    );
}

#[test]
fn test_cluster_split_multi_shard_command_and_combine_arrays_of_values() {
    let name = "test_cluster_split_multi_shard_command_and_combine_arrays_of_values";
    let mut cmd = cmd("MGET");
    cmd.arg("foo").arg("bar").arg("baz");
    let MockEnv {
        mut connection,
        handler: _handler,
        ..
    } = MockEnv::with_client_builder(
        ClusterClient::builder(vec![&*format!("redis://{name}")])
            .retries(0)
            .read_from_replicas(),
        name,
        move |received_cmd: &[u8], port| {
            respond_startup_with_replica_using_config(name, received_cmd, None)?;
            let cmd_str = std::str::from_utf8(received_cmd).unwrap();
            let results = ["foo", "bar", "baz"]
                .iter()
                .filter_map(|expected_key| {
                    if cmd_str.contains(expected_key) {
                        Some(Value::Data(format!("{expected_key}-{port}").into_bytes()))
                    } else {
                        None
                    }
                })
                .collect();
            Err(Ok(Value::Bulk(results)))
        },
    );

    let result = cmd.query::<Vec<String>>(&mut connection).unwrap();
    assert_eq!(result, vec!["foo-6382", "bar-6380", "baz-6380"]);
}

#[test]
fn test_cluster_route_correctly_on_packed_transaction_with_single_node_requests() {
    let name = "test_cluster_route_correctly_on_packed_transaction_with_single_node_requests";
    let mut pipeline = redis::pipe();
    pipeline.atomic().set("foo", "bar").get("foo");
    let packed_pipeline = pipeline.get_packed_pipeline();

    let MockEnv {
        mut connection,
        handler: _handler,
        ..
    } = MockEnv::with_client_builder(
        ClusterClient::builder(vec![&*format!("redis://{name}")])
            .retries(0)
            .read_from_replicas(),
        name,
        move |received_cmd: &[u8], port| {
            respond_startup_with_replica_using_config(name, received_cmd, None)?;
            if port == 6381 {
                let results = vec![
                    Value::Data("OK".as_bytes().to_vec()),
                    Value::Data("QUEUED".as_bytes().to_vec()),
                    Value::Data("QUEUED".as_bytes().to_vec()),
                    Value::Bulk(vec![
                        Value::Data("OK".as_bytes().to_vec()),
                        Value::Data("bar".as_bytes().to_vec()),
                    ]),
                ];
                return Err(Ok(Value::Bulk(results)));
            }
            Err(Err(RedisError::from(std::io::Error::new(
                std::io::ErrorKind::ConnectionReset,
                format!("wrong port: {port}"),
            ))))
        },
    );

    let result = connection
        .req_packed_commands(&packed_pipeline, 3, 1)
        .unwrap();
    assert_eq!(
        result,
        vec![
            Value::Data("OK".as_bytes().to_vec()),
            Value::Data("bar".as_bytes().to_vec()),
        ]
    );
}

#[test]
fn test_cluster_route_correctly_on_packed_transaction_with_single_node_requests2() {
    let name = "test_cluster_route_correctly_on_packed_transaction_with_single_node_requests2";
    let mut pipeline = redis::pipe();
    pipeline.atomic().set("foo", "bar").get("foo");
    let packed_pipeline = pipeline.get_packed_pipeline();
    let results = vec![
        Value::Data("OK".as_bytes().to_vec()),
        Value::Data("QUEUED".as_bytes().to_vec()),
        Value::Data("QUEUED".as_bytes().to_vec()),
        Value::Bulk(vec![
            Value::Data("OK".as_bytes().to_vec()),
            Value::Data("bar".as_bytes().to_vec()),
        ]),
    ];
    let expected_result = Value::Bulk(results);
    let cloned_result = expected_result.clone();

    let MockEnv {
        mut connection,
        handler: _handler,
        ..
    } = MockEnv::with_client_builder(
        ClusterClient::builder(vec![&*format!("redis://{name}")])
            .retries(0)
            .read_from_replicas(),
        name,
        move |received_cmd: &[u8], port| {
            respond_startup_with_replica_using_config(name, received_cmd, None)?;
            if port == 6381 {
                return Err(Ok(cloned_result.clone()));
            }
            Err(Err(RedisError::from(std::io::Error::new(
                std::io::ErrorKind::ConnectionReset,
                format!("wrong port: {port}"),
            ))))
        },
    );

    let result = connection.req_packed_command(&packed_pipeline).unwrap();
    assert_eq!(result, expected_result);
}

#[test]
fn test_cluster_can_be_created_with_partial_slot_coverage() {
    let name = "test_cluster_can_be_created_with_partial_slot_coverage";
    let slots_config = Some(vec![
        MockSlotRange {
            primary_port: 6379,
            replica_ports: vec![],
            slot_range: (0..8000),
        },
        MockSlotRange {
            primary_port: 6381,
            replica_ports: vec![],
            slot_range: (8201..16380),
        },
    ]);

    let MockEnv {
        mut connection,
        handler: _handler,
        ..
    } = MockEnv::with_client_builder(
        ClusterClient::builder(vec![&*format!("redis://{name}")])
            .retries(0)
            .read_from_replicas(),
        name,
        move |received_cmd: &[u8], _| {
            respond_startup_with_replica_using_config(name, received_cmd, slots_config.clone())?;
            Err(Ok(Value::Status("PONG".into())))
        },
    );

    let res = connection.req_command(&redis::cmd("PING"));
    assert!(res.is_ok());
}

#[cfg(feature = "tls-rustls")]
mod mtls_test {
    use super::*;
    use crate::support::mtls_test::create_cluster_client_from_cluster;
    use redis::ConnectionInfo;

    #[test]
    fn test_cluster_basics_with_mtls() {
        let cluster = TestClusterContext::new_with_mtls(3, 0);

        let client = create_cluster_client_from_cluster(&cluster, true).unwrap();
        let mut con = client.get_connection().unwrap();

        redis::cmd("SET")
            .arg("{x}key1")
            .arg(b"foo")
            .execute(&mut con);
        redis::cmd("SET").arg(&["{x}key2", "bar"]).execute(&mut con);

        assert_eq!(
            redis::cmd("MGET")
                .arg(&["{x}key1", "{x}key2"])
                .query(&mut con),
            Ok(("foo".to_string(), b"bar".to_vec()))
        );
    }

    #[test]
    fn test_cluster_should_not_connect_without_mtls() {
        let cluster = TestClusterContext::new_with_mtls(3, 0);

        let client = create_cluster_client_from_cluster(&cluster, false).unwrap();
        let connection = client.get_connection();

        match cluster.cluster.servers.first().unwrap().connection_info() {
            ConnectionInfo {
                addr: redis::ConnectionAddr::TcpTls { .. },
                ..
            } => {
                if connection.is_ok() {
                    panic!("Must NOT be able to connect without client credentials if server accepts TLS");
                }
            }
            _ => {
                if let Err(e) = connection {
                    panic!("Must be able to connect without client credentials if server does NOT accept TLS: {e:?}");
                }
            }
        }
    }
}<|MERGE_RESOLUTION|>--- conflicted
+++ resolved
@@ -8,11 +8,8 @@
 use crate::support::*;
 use redis::{
     cluster::{cluster_pipe, ClusterClient},
-<<<<<<< HEAD
-    cmd, parse_redis_value, Commands, ConnectionLike, ErrorKind, RedisError, Value,
-=======
-    cmd, parse_redis_value, Commands, ErrorKind, ProtocolVersion, RedisError, Value,
->>>>>>> c9b5c45a
+    cmd, parse_redis_value, Commands, ConnectionLike, ErrorKind, ProtocolVersion, RedisError,
+    Value,
 };
 
 #[test]
@@ -127,26 +124,14 @@
 }
 
 #[test]
-<<<<<<< HEAD
-fn test_cluster_multi_shard_commands() {
-=======
 fn test_cluster_resp3() {
     if use_protocol() == ProtocolVersion::RESP2 {
         return;
     }
->>>>>>> c9b5c45a
     let cluster = TestClusterContext::new(3, 0);
 
     let mut connection = cluster.connection();
 
-<<<<<<< HEAD
-    let res: String = connection
-        .mset(&[("foo", "bar"), ("bar", "foo"), ("baz", "bazz")])
-        .unwrap();
-    assert_eq!(res, "OK");
-    let res: Vec<String> = connection.mget(&["baz", "foo", "bar"]).unwrap();
-    assert_eq!(res, vec!["bazz", "bar", "foo"]);
-=======
     let _: () = connection.hset("hash", "foo", "baz").unwrap();
     let _: () = connection.hset("hash", "bar", "foobar").unwrap();
     let result: Value = connection.hgetall("hash").unwrap();
@@ -164,7 +149,20 @@
             )
         ])
     );
->>>>>>> c9b5c45a
+}
+
+#[test]
+fn test_cluster_multi_shard_commands() {
+    let cluster = TestClusterContext::new(3, 0);
+
+    let mut connection = cluster.connection();
+
+    let res: String = connection
+        .mset(&[("foo", "bar"), ("bar", "foo"), ("baz", "bazz")])
+        .unwrap();
+    assert_eq!(res, "OK");
+    let res: Vec<String> = connection.mget(&["baz", "foo", "bar"]).unwrap();
+    assert_eq!(res, vec!["bazz", "bar", "foo"]);
 }
 
 #[test]
@@ -473,7 +471,7 @@
                         }
                         2 => {
                             assert!(contains_slice(cmd, b"GET"));
-                            Err(Ok(Value::Data(b"123".to_vec())))
+                            Err(Ok(Value::BulkString(b"123".to_vec())))
                         }
                         _ => panic!("Node should not be called now"),
                     },
@@ -506,7 +504,7 @@
         started.store(true, atomic::Ordering::SeqCst);
 
         if contains_slice(cmd, b"PING") {
-            return Err(Ok(Value::Status("OK".into())));
+            return Err(Ok(Value::SimpleString("OK".into())));
         }
 
         let i = requests.fetch_add(1, atomic::Ordering::SeqCst);
@@ -524,7 +522,7 @@
             2 => {
                 assert_eq!(port, 6380);
                 assert!(contains_slice(cmd, b"GET"));
-                Err(Ok(Value::Data(b"123".to_vec())))
+                Err(Ok(Value::BulkString(b"123".to_vec())))
             }
             _ => {
                 panic!("Unexpected request: {:?}", cmd);
@@ -685,7 +683,7 @@
             respond_startup_with_replica_using_config(name, received_cmd, slots_config.clone())?;
             if received_cmd == packed_cmd {
                 ports_clone.lock().unwrap().push(port);
-                return Err(Ok(Value::Status("OK".into())));
+                return Err(Ok(Value::SimpleString("OK".into())));
             }
             Ok(())
         },
@@ -778,13 +776,15 @@
                 .iter()
                 .filter_map(|expected_key| {
                     if cmd_str.contains(expected_key) {
-                        Some(Value::Data(format!("{expected_key}-{port}").into_bytes()))
+                        Some(Value::BulkString(
+                            format!("{expected_key}-{port}").into_bytes(),
+                        ))
                     } else {
                         None
                     }
                 })
                 .collect();
-            Err(Ok(Value::Bulk(results)))
+            Err(Ok(Value::Array(results)))
         },
     );
 
@@ -812,15 +812,15 @@
             respond_startup_with_replica_using_config(name, received_cmd, None)?;
             if port == 6381 {
                 let results = vec![
-                    Value::Data("OK".as_bytes().to_vec()),
-                    Value::Data("QUEUED".as_bytes().to_vec()),
-                    Value::Data("QUEUED".as_bytes().to_vec()),
-                    Value::Bulk(vec![
-                        Value::Data("OK".as_bytes().to_vec()),
-                        Value::Data("bar".as_bytes().to_vec()),
+                    Value::BulkString("OK".as_bytes().to_vec()),
+                    Value::BulkString("QUEUED".as_bytes().to_vec()),
+                    Value::BulkString("QUEUED".as_bytes().to_vec()),
+                    Value::Array(vec![
+                        Value::BulkString("OK".as_bytes().to_vec()),
+                        Value::BulkString("bar".as_bytes().to_vec()),
                     ]),
                 ];
-                return Err(Ok(Value::Bulk(results)));
+                return Err(Ok(Value::Array(results)));
             }
             Err(Err(RedisError::from(std::io::Error::new(
                 std::io::ErrorKind::ConnectionReset,
@@ -835,8 +835,8 @@
     assert_eq!(
         result,
         vec![
-            Value::Data("OK".as_bytes().to_vec()),
-            Value::Data("bar".as_bytes().to_vec()),
+            Value::BulkString("OK".as_bytes().to_vec()),
+            Value::BulkString("bar".as_bytes().to_vec()),
         ]
     );
 }
@@ -848,15 +848,15 @@
     pipeline.atomic().set("foo", "bar").get("foo");
     let packed_pipeline = pipeline.get_packed_pipeline();
     let results = vec![
-        Value::Data("OK".as_bytes().to_vec()),
-        Value::Data("QUEUED".as_bytes().to_vec()),
-        Value::Data("QUEUED".as_bytes().to_vec()),
-        Value::Bulk(vec![
-            Value::Data("OK".as_bytes().to_vec()),
-            Value::Data("bar".as_bytes().to_vec()),
+        Value::BulkString("OK".as_bytes().to_vec()),
+        Value::BulkString("QUEUED".as_bytes().to_vec()),
+        Value::BulkString("QUEUED".as_bytes().to_vec()),
+        Value::Array(vec![
+            Value::BulkString("OK".as_bytes().to_vec()),
+            Value::BulkString("bar".as_bytes().to_vec()),
         ]),
     ];
-    let expected_result = Value::Bulk(results);
+    let expected_result = Value::Array(results);
     let cloned_result = expected_result.clone();
 
     let MockEnv {
@@ -911,7 +911,7 @@
         name,
         move |received_cmd: &[u8], _| {
             respond_startup_with_replica_using_config(name, received_cmd, slots_config.clone())?;
-            Err(Ok(Value::Status("PONG".into())))
+            Err(Ok(Value::SimpleString("PONG".into())))
         },
     );
 
